/*
 * IEEE 802.11 defines
 *
 * Copyright (c) 2001-2002, SSH Communications Security Corp and Jouni Malinen
 * <jkmaline@cc.hut.fi>
 * Copyright (c) 2002-2003, Jouni Malinen <jkmaline@cc.hut.fi>
 * Copyright (c) 2005, Devicescape Software, Inc.
 * Copyright (c) 2006, Michael Wu <flamingice@sourmilk.net>
 *
 * This program is free software; you can redistribute it and/or modify
 * it under the terms of the GNU General Public License version 2 as
 * published by the Free Software Foundation.
 */

#ifndef LINUX_IEEE80211_H
#define LINUX_IEEE80211_H

#include <linux/types.h>
#include <asm/byteorder.h>

/*
 * DS bit usage
 *
 * TA = transmitter address
 * RA = receiver address
 * DA = destination address
 * SA = source address
 *
 * ToDS    FromDS  A1(RA)  A2(TA)  A3      A4      Use
 * -----------------------------------------------------------------
 *  0       0       DA      SA      BSSID   -       IBSS/DLS
 *  0       1       DA      BSSID   SA      -       AP -> STA
 *  1       0       BSSID   SA      DA      -       AP <- STA
 *  1       1       RA      TA      DA      SA      unspecified (WDS)
 */

#define FCS_LEN 4

#define IEEE80211_FCTL_VERS		0x0003
#define IEEE80211_FCTL_FTYPE		0x000c
#define IEEE80211_FCTL_STYPE		0x00f0
#define IEEE80211_FCTL_TODS		0x0100
#define IEEE80211_FCTL_FROMDS		0x0200
#define IEEE80211_FCTL_MOREFRAGS	0x0400
#define IEEE80211_FCTL_RETRY		0x0800
#define IEEE80211_FCTL_PM		0x1000
#define IEEE80211_FCTL_MOREDATA		0x2000
#define IEEE80211_FCTL_PROTECTED	0x4000
#define IEEE80211_FCTL_ORDER		0x8000
#define IEEE80211_FCTL_CTL_EXT		0x0f00

#define IEEE80211_SCTL_FRAG		0x000F
#define IEEE80211_SCTL_SEQ		0xFFF0

#define IEEE80211_FTYPE_MGMT		0x0000
#define IEEE80211_FTYPE_CTL		0x0004
#define IEEE80211_FTYPE_DATA		0x0008
#define IEEE80211_FTYPE_EXT		0x000c

/* management */
#define IEEE80211_STYPE_ASSOC_REQ	0x0000
#define IEEE80211_STYPE_ASSOC_RESP	0x0010
#define IEEE80211_STYPE_REASSOC_REQ	0x0020
#define IEEE80211_STYPE_REASSOC_RESP	0x0030
#define IEEE80211_STYPE_PROBE_REQ	0x0040
#define IEEE80211_STYPE_PROBE_RESP	0x0050
#define IEEE80211_STYPE_BEACON		0x0080
#define IEEE80211_STYPE_ATIM		0x0090
#define IEEE80211_STYPE_DISASSOC	0x00A0
#define IEEE80211_STYPE_AUTH		0x00B0
#define IEEE80211_STYPE_DEAUTH		0x00C0
#define IEEE80211_STYPE_ACTION		0x00D0

/* control */
#define IEEE80211_STYPE_CTL_EXT		0x0060
#define IEEE80211_STYPE_BACK_REQ	0x0080
#define IEEE80211_STYPE_BACK		0x0090
#define IEEE80211_STYPE_PSPOLL		0x00A0
#define IEEE80211_STYPE_RTS		0x00B0
#define IEEE80211_STYPE_CTS		0x00C0
#define IEEE80211_STYPE_ACK		0x00D0
#define IEEE80211_STYPE_CFEND		0x00E0
#define IEEE80211_STYPE_CFENDACK	0x00F0

/* data */
#define IEEE80211_STYPE_DATA			0x0000
#define IEEE80211_STYPE_DATA_CFACK		0x0010
#define IEEE80211_STYPE_DATA_CFPOLL		0x0020
#define IEEE80211_STYPE_DATA_CFACKPOLL		0x0030
#define IEEE80211_STYPE_NULLFUNC		0x0040
#define IEEE80211_STYPE_CFACK			0x0050
#define IEEE80211_STYPE_CFPOLL			0x0060
#define IEEE80211_STYPE_CFACKPOLL		0x0070
#define IEEE80211_STYPE_QOS_DATA		0x0080
#define IEEE80211_STYPE_QOS_DATA_CFACK		0x0090
#define IEEE80211_STYPE_QOS_DATA_CFPOLL		0x00A0
#define IEEE80211_STYPE_QOS_DATA_CFACKPOLL	0x00B0
#define IEEE80211_STYPE_QOS_NULLFUNC		0x00C0
#define IEEE80211_STYPE_QOS_CFACK		0x00D0
#define IEEE80211_STYPE_QOS_CFPOLL		0x00E0
#define IEEE80211_STYPE_QOS_CFACKPOLL		0x00F0

/* extension, added by 802.11ad */
#define IEEE80211_STYPE_DMG_BEACON		0x0000

/* control extension - for IEEE80211_FTYPE_CTL | IEEE80211_STYPE_CTL_EXT */
#define IEEE80211_CTL_EXT_POLL		0x2000
#define IEEE80211_CTL_EXT_SPR		0x3000
#define IEEE80211_CTL_EXT_GRANT	0x4000
#define IEEE80211_CTL_EXT_DMG_CTS	0x5000
#define IEEE80211_CTL_EXT_DMG_DTS	0x6000
#define IEEE80211_CTL_EXT_SSW		0x8000
#define IEEE80211_CTL_EXT_SSW_FBACK	0x9000
#define IEEE80211_CTL_EXT_SSW_ACK	0xa000

/* miscellaneous IEEE 802.11 constants */
#define IEEE80211_MAX_FRAG_THRESHOLD	2352
#define IEEE80211_MAX_RTS_THRESHOLD	2353
#define IEEE80211_MAX_AID		2007
#define IEEE80211_MAX_TIM_LEN		251
/* Maximum size for the MA-UNITDATA primitive, 802.11 standard section
   6.2.1.1.2.

   802.11e clarifies the figure in section 7.1.2. The frame body is
   up to 2304 octets long (maximum MSDU size) plus any crypt overhead. */
#define IEEE80211_MAX_DATA_LEN		2304
/* 30 byte 4 addr hdr, 2 byte QoS, 2304 byte MSDU, 12 byte crypt, 4 byte FCS */
#define IEEE80211_MAX_FRAME_LEN		2352

#define IEEE80211_MAX_SSID_LEN		32

#define IEEE80211_MAX_MESH_ID_LEN	32

#define IEEE80211_NUM_TIDS		16

#define IEEE80211_QOS_CTL_LEN		2
/* 1d tag mask */
#define IEEE80211_QOS_CTL_TAG1D_MASK		0x0007
/* TID mask */
#define IEEE80211_QOS_CTL_TID_MASK		0x000f
/* EOSP */
#define IEEE80211_QOS_CTL_EOSP			0x0010
/* ACK policy */
#define IEEE80211_QOS_CTL_ACK_POLICY_NORMAL	0x0000
#define IEEE80211_QOS_CTL_ACK_POLICY_NOACK	0x0020
#define IEEE80211_QOS_CTL_ACK_POLICY_NO_EXPL	0x0040
#define IEEE80211_QOS_CTL_ACK_POLICY_BLOCKACK	0x0060
#define IEEE80211_QOS_CTL_ACK_POLICY_MASK	0x0060
/* A-MSDU 802.11n */
#define IEEE80211_QOS_CTL_A_MSDU_PRESENT	0x0080
/* Mesh Control 802.11s */
#define IEEE80211_QOS_CTL_MESH_CONTROL_PRESENT  0x0100

/* U-APSD queue for WMM IEs sent by AP */
#define IEEE80211_WMM_IE_AP_QOSINFO_UAPSD	(1<<7)
#define IEEE80211_WMM_IE_AP_QOSINFO_PARAM_SET_CNT_MASK	0x0f

/* U-APSD queues for WMM IEs sent by STA */
#define IEEE80211_WMM_IE_STA_QOSINFO_AC_VO	(1<<0)
#define IEEE80211_WMM_IE_STA_QOSINFO_AC_VI	(1<<1)
#define IEEE80211_WMM_IE_STA_QOSINFO_AC_BK	(1<<2)
#define IEEE80211_WMM_IE_STA_QOSINFO_AC_BE	(1<<3)
#define IEEE80211_WMM_IE_STA_QOSINFO_AC_MASK	0x0f

/* U-APSD max SP length for WMM IEs sent by STA */
#define IEEE80211_WMM_IE_STA_QOSINFO_SP_ALL	0x00
#define IEEE80211_WMM_IE_STA_QOSINFO_SP_2	0x01
#define IEEE80211_WMM_IE_STA_QOSINFO_SP_4	0x02
#define IEEE80211_WMM_IE_STA_QOSINFO_SP_6	0x03
#define IEEE80211_WMM_IE_STA_QOSINFO_SP_MASK	0x03
#define IEEE80211_WMM_IE_STA_QOSINFO_SP_SHIFT	5

#define IEEE80211_HT_CTL_LEN		4

struct ieee80211_hdr {
	__le16 frame_control;
	__le16 duration_id;
	u8 addr1[6];
	u8 addr2[6];
	u8 addr3[6];
	__le16 seq_ctrl;
	u8 addr4[6];
} __attribute__ ((packed));

struct ieee80211_hdr_3addr {
	__le16 frame_control;
	__le16 duration_id;
	u8 addr1[6];
	u8 addr2[6];
	u8 addr3[6];
	__le16 seq_ctrl;
} __attribute__ ((packed));

struct ieee80211_qos_hdr {
	__le16 frame_control;
	__le16 duration_id;
	u8 addr1[6];
	u8 addr2[6];
	u8 addr3[6];
	__le16 seq_ctrl;
	__le16 qos_ctrl;
} __attribute__ ((packed));

/**
 * ieee80211_has_tods - check if IEEE80211_FCTL_TODS is set
 * @fc: frame control bytes in little-endian byteorder
 */
static inline int ieee80211_has_tods(__le16 fc)
{
	return (fc & cpu_to_le16(IEEE80211_FCTL_TODS)) != 0;
}

/**
 * ieee80211_has_fromds - check if IEEE80211_FCTL_FROMDS is set
 * @fc: frame control bytes in little-endian byteorder
 */
static inline int ieee80211_has_fromds(__le16 fc)
{
	return (fc & cpu_to_le16(IEEE80211_FCTL_FROMDS)) != 0;
}

/**
 * ieee80211_has_a4 - check if IEEE80211_FCTL_TODS and IEEE80211_FCTL_FROMDS are set
 * @fc: frame control bytes in little-endian byteorder
 */
static inline int ieee80211_has_a4(__le16 fc)
{
	__le16 tmp = cpu_to_le16(IEEE80211_FCTL_TODS | IEEE80211_FCTL_FROMDS);
	return (fc & tmp) == tmp;
}

/**
 * ieee80211_has_morefrags - check if IEEE80211_FCTL_MOREFRAGS is set
 * @fc: frame control bytes in little-endian byteorder
 */
static inline int ieee80211_has_morefrags(__le16 fc)
{
	return (fc & cpu_to_le16(IEEE80211_FCTL_MOREFRAGS)) != 0;
}

/**
 * ieee80211_has_retry - check if IEEE80211_FCTL_RETRY is set
 * @fc: frame control bytes in little-endian byteorder
 */
static inline int ieee80211_has_retry(__le16 fc)
{
	return (fc & cpu_to_le16(IEEE80211_FCTL_RETRY)) != 0;
}

/**
 * ieee80211_has_pm - check if IEEE80211_FCTL_PM is set
 * @fc: frame control bytes in little-endian byteorder
 */
static inline int ieee80211_has_pm(__le16 fc)
{
	return (fc & cpu_to_le16(IEEE80211_FCTL_PM)) != 0;
}

/**
 * ieee80211_has_moredata - check if IEEE80211_FCTL_MOREDATA is set
 * @fc: frame control bytes in little-endian byteorder
 */
static inline int ieee80211_has_moredata(__le16 fc)
{
	return (fc & cpu_to_le16(IEEE80211_FCTL_MOREDATA)) != 0;
}

/**
 * ieee80211_has_protected - check if IEEE80211_FCTL_PROTECTED is set
 * @fc: frame control bytes in little-endian byteorder
 */
static inline int ieee80211_has_protected(__le16 fc)
{
	return (fc & cpu_to_le16(IEEE80211_FCTL_PROTECTED)) != 0;
}

/**
 * ieee80211_has_order - check if IEEE80211_FCTL_ORDER is set
 * @fc: frame control bytes in little-endian byteorder
 */
static inline int ieee80211_has_order(__le16 fc)
{
	return (fc & cpu_to_le16(IEEE80211_FCTL_ORDER)) != 0;
}

/**
 * ieee80211_is_mgmt - check if type is IEEE80211_FTYPE_MGMT
 * @fc: frame control bytes in little-endian byteorder
 */
static inline int ieee80211_is_mgmt(__le16 fc)
{
	return (fc & cpu_to_le16(IEEE80211_FCTL_FTYPE)) ==
	       cpu_to_le16(IEEE80211_FTYPE_MGMT);
}

/**
 * ieee80211_is_ctl - check if type is IEEE80211_FTYPE_CTL
 * @fc: frame control bytes in little-endian byteorder
 */
static inline int ieee80211_is_ctl(__le16 fc)
{
	return (fc & cpu_to_le16(IEEE80211_FCTL_FTYPE)) ==
	       cpu_to_le16(IEEE80211_FTYPE_CTL);
}

/**
 * ieee80211_is_data - check if type is IEEE80211_FTYPE_DATA
 * @fc: frame control bytes in little-endian byteorder
 */
static inline int ieee80211_is_data(__le16 fc)
{
	return (fc & cpu_to_le16(IEEE80211_FCTL_FTYPE)) ==
	       cpu_to_le16(IEEE80211_FTYPE_DATA);
}

/**
 * ieee80211_is_data_qos - check if type is IEEE80211_FTYPE_DATA and IEEE80211_STYPE_QOS_DATA is set
 * @fc: frame control bytes in little-endian byteorder
 */
static inline int ieee80211_is_data_qos(__le16 fc)
{
	/*
	 * mask with QOS_DATA rather than IEEE80211_FCTL_STYPE as we just need
	 * to check the one bit
	 */
	return (fc & cpu_to_le16(IEEE80211_FCTL_FTYPE | IEEE80211_STYPE_QOS_DATA)) ==
	       cpu_to_le16(IEEE80211_FTYPE_DATA | IEEE80211_STYPE_QOS_DATA);
}

/**
 * ieee80211_is_data_present - check if type is IEEE80211_FTYPE_DATA and has data
 * @fc: frame control bytes in little-endian byteorder
 */
static inline int ieee80211_is_data_present(__le16 fc)
{
	/*
	 * mask with 0x40 and test that that bit is clear to only return true
	 * for the data-containing substypes.
	 */
	return (fc & cpu_to_le16(IEEE80211_FCTL_FTYPE | 0x40)) ==
	       cpu_to_le16(IEEE80211_FTYPE_DATA);
}

/**
 * ieee80211_is_assoc_req - check if IEEE80211_FTYPE_MGMT && IEEE80211_STYPE_ASSOC_REQ
 * @fc: frame control bytes in little-endian byteorder
 */
static inline int ieee80211_is_assoc_req(__le16 fc)
{
	return (fc & cpu_to_le16(IEEE80211_FCTL_FTYPE | IEEE80211_FCTL_STYPE)) ==
	       cpu_to_le16(IEEE80211_FTYPE_MGMT | IEEE80211_STYPE_ASSOC_REQ);
}

/**
 * ieee80211_is_assoc_resp - check if IEEE80211_FTYPE_MGMT && IEEE80211_STYPE_ASSOC_RESP
 * @fc: frame control bytes in little-endian byteorder
 */
static inline int ieee80211_is_assoc_resp(__le16 fc)
{
	return (fc & cpu_to_le16(IEEE80211_FCTL_FTYPE | IEEE80211_FCTL_STYPE)) ==
	       cpu_to_le16(IEEE80211_FTYPE_MGMT | IEEE80211_STYPE_ASSOC_RESP);
}

/**
 * ieee80211_is_reassoc_req - check if IEEE80211_FTYPE_MGMT && IEEE80211_STYPE_REASSOC_REQ
 * @fc: frame control bytes in little-endian byteorder
 */
static inline int ieee80211_is_reassoc_req(__le16 fc)
{
	return (fc & cpu_to_le16(IEEE80211_FCTL_FTYPE | IEEE80211_FCTL_STYPE)) ==
	       cpu_to_le16(IEEE80211_FTYPE_MGMT | IEEE80211_STYPE_REASSOC_REQ);
}

/**
 * ieee80211_is_reassoc_resp - check if IEEE80211_FTYPE_MGMT && IEEE80211_STYPE_REASSOC_RESP
 * @fc: frame control bytes in little-endian byteorder
 */
static inline int ieee80211_is_reassoc_resp(__le16 fc)
{
	return (fc & cpu_to_le16(IEEE80211_FCTL_FTYPE | IEEE80211_FCTL_STYPE)) ==
	       cpu_to_le16(IEEE80211_FTYPE_MGMT | IEEE80211_STYPE_REASSOC_RESP);
}

/**
 * ieee80211_is_probe_req - check if IEEE80211_FTYPE_MGMT && IEEE80211_STYPE_PROBE_REQ
 * @fc: frame control bytes in little-endian byteorder
 */
static inline int ieee80211_is_probe_req(__le16 fc)
{
	return (fc & cpu_to_le16(IEEE80211_FCTL_FTYPE | IEEE80211_FCTL_STYPE)) ==
	       cpu_to_le16(IEEE80211_FTYPE_MGMT | IEEE80211_STYPE_PROBE_REQ);
}

/**
 * ieee80211_is_probe_resp - check if IEEE80211_FTYPE_MGMT && IEEE80211_STYPE_PROBE_RESP
 * @fc: frame control bytes in little-endian byteorder
 */
static inline int ieee80211_is_probe_resp(__le16 fc)
{
	return (fc & cpu_to_le16(IEEE80211_FCTL_FTYPE | IEEE80211_FCTL_STYPE)) ==
	       cpu_to_le16(IEEE80211_FTYPE_MGMT | IEEE80211_STYPE_PROBE_RESP);
}

/**
 * ieee80211_is_beacon - check if IEEE80211_FTYPE_MGMT && IEEE80211_STYPE_BEACON
 * @fc: frame control bytes in little-endian byteorder
 */
static inline int ieee80211_is_beacon(__le16 fc)
{
	return (fc & cpu_to_le16(IEEE80211_FCTL_FTYPE | IEEE80211_FCTL_STYPE)) ==
	       cpu_to_le16(IEEE80211_FTYPE_MGMT | IEEE80211_STYPE_BEACON);
}

/**
 * ieee80211_is_atim - check if IEEE80211_FTYPE_MGMT && IEEE80211_STYPE_ATIM
 * @fc: frame control bytes in little-endian byteorder
 */
static inline int ieee80211_is_atim(__le16 fc)
{
	return (fc & cpu_to_le16(IEEE80211_FCTL_FTYPE | IEEE80211_FCTL_STYPE)) ==
	       cpu_to_le16(IEEE80211_FTYPE_MGMT | IEEE80211_STYPE_ATIM);
}

/**
 * ieee80211_is_disassoc - check if IEEE80211_FTYPE_MGMT && IEEE80211_STYPE_DISASSOC
 * @fc: frame control bytes in little-endian byteorder
 */
static inline int ieee80211_is_disassoc(__le16 fc)
{
	return (fc & cpu_to_le16(IEEE80211_FCTL_FTYPE | IEEE80211_FCTL_STYPE)) ==
	       cpu_to_le16(IEEE80211_FTYPE_MGMT | IEEE80211_STYPE_DISASSOC);
}

/**
 * ieee80211_is_auth - check if IEEE80211_FTYPE_MGMT && IEEE80211_STYPE_AUTH
 * @fc: frame control bytes in little-endian byteorder
 */
static inline int ieee80211_is_auth(__le16 fc)
{
	return (fc & cpu_to_le16(IEEE80211_FCTL_FTYPE | IEEE80211_FCTL_STYPE)) ==
	       cpu_to_le16(IEEE80211_FTYPE_MGMT | IEEE80211_STYPE_AUTH);
}

/**
 * ieee80211_is_deauth - check if IEEE80211_FTYPE_MGMT && IEEE80211_STYPE_DEAUTH
 * @fc: frame control bytes in little-endian byteorder
 */
static inline int ieee80211_is_deauth(__le16 fc)
{
	return (fc & cpu_to_le16(IEEE80211_FCTL_FTYPE | IEEE80211_FCTL_STYPE)) ==
	       cpu_to_le16(IEEE80211_FTYPE_MGMT | IEEE80211_STYPE_DEAUTH);
}

/**
 * ieee80211_is_action - check if IEEE80211_FTYPE_MGMT && IEEE80211_STYPE_ACTION
 * @fc: frame control bytes in little-endian byteorder
 */
static inline int ieee80211_is_action(__le16 fc)
{
	return (fc & cpu_to_le16(IEEE80211_FCTL_FTYPE | IEEE80211_FCTL_STYPE)) ==
	       cpu_to_le16(IEEE80211_FTYPE_MGMT | IEEE80211_STYPE_ACTION);
}

/**
 * ieee80211_is_back_req - check if IEEE80211_FTYPE_CTL && IEEE80211_STYPE_BACK_REQ
 * @fc: frame control bytes in little-endian byteorder
 */
static inline int ieee80211_is_back_req(__le16 fc)
{
	return (fc & cpu_to_le16(IEEE80211_FCTL_FTYPE | IEEE80211_FCTL_STYPE)) ==
	       cpu_to_le16(IEEE80211_FTYPE_CTL | IEEE80211_STYPE_BACK_REQ);
}

/**
 * ieee80211_is_back - check if IEEE80211_FTYPE_CTL && IEEE80211_STYPE_BACK
 * @fc: frame control bytes in little-endian byteorder
 */
static inline int ieee80211_is_back(__le16 fc)
{
	return (fc & cpu_to_le16(IEEE80211_FCTL_FTYPE | IEEE80211_FCTL_STYPE)) ==
	       cpu_to_le16(IEEE80211_FTYPE_CTL | IEEE80211_STYPE_BACK);
}

/**
 * ieee80211_is_pspoll - check if IEEE80211_FTYPE_CTL && IEEE80211_STYPE_PSPOLL
 * @fc: frame control bytes in little-endian byteorder
 */
static inline int ieee80211_is_pspoll(__le16 fc)
{
	return (fc & cpu_to_le16(IEEE80211_FCTL_FTYPE | IEEE80211_FCTL_STYPE)) ==
	       cpu_to_le16(IEEE80211_FTYPE_CTL | IEEE80211_STYPE_PSPOLL);
}

/**
 * ieee80211_is_rts - check if IEEE80211_FTYPE_CTL && IEEE80211_STYPE_RTS
 * @fc: frame control bytes in little-endian byteorder
 */
static inline int ieee80211_is_rts(__le16 fc)
{
	return (fc & cpu_to_le16(IEEE80211_FCTL_FTYPE | IEEE80211_FCTL_STYPE)) ==
	       cpu_to_le16(IEEE80211_FTYPE_CTL | IEEE80211_STYPE_RTS);
}

/**
 * ieee80211_is_cts - check if IEEE80211_FTYPE_CTL && IEEE80211_STYPE_CTS
 * @fc: frame control bytes in little-endian byteorder
 */
static inline int ieee80211_is_cts(__le16 fc)
{
	return (fc & cpu_to_le16(IEEE80211_FCTL_FTYPE | IEEE80211_FCTL_STYPE)) ==
	       cpu_to_le16(IEEE80211_FTYPE_CTL | IEEE80211_STYPE_CTS);
}

/**
 * ieee80211_is_ack - check if IEEE80211_FTYPE_CTL && IEEE80211_STYPE_ACK
 * @fc: frame control bytes in little-endian byteorder
 */
static inline int ieee80211_is_ack(__le16 fc)
{
	return (fc & cpu_to_le16(IEEE80211_FCTL_FTYPE | IEEE80211_FCTL_STYPE)) ==
	       cpu_to_le16(IEEE80211_FTYPE_CTL | IEEE80211_STYPE_ACK);
}

/**
 * ieee80211_is_cfend - check if IEEE80211_FTYPE_CTL && IEEE80211_STYPE_CFEND
 * @fc: frame control bytes in little-endian byteorder
 */
static inline int ieee80211_is_cfend(__le16 fc)
{
	return (fc & cpu_to_le16(IEEE80211_FCTL_FTYPE | IEEE80211_FCTL_STYPE)) ==
	       cpu_to_le16(IEEE80211_FTYPE_CTL | IEEE80211_STYPE_CFEND);
}

/**
 * ieee80211_is_cfendack - check if IEEE80211_FTYPE_CTL && IEEE80211_STYPE_CFENDACK
 * @fc: frame control bytes in little-endian byteorder
 */
static inline int ieee80211_is_cfendack(__le16 fc)
{
	return (fc & cpu_to_le16(IEEE80211_FCTL_FTYPE | IEEE80211_FCTL_STYPE)) ==
	       cpu_to_le16(IEEE80211_FTYPE_CTL | IEEE80211_STYPE_CFENDACK);
}

/**
 * ieee80211_is_nullfunc - check if frame is a regular (non-QoS) nullfunc frame
 * @fc: frame control bytes in little-endian byteorder
 */
static inline int ieee80211_is_nullfunc(__le16 fc)
{
	return (fc & cpu_to_le16(IEEE80211_FCTL_FTYPE | IEEE80211_FCTL_STYPE)) ==
	       cpu_to_le16(IEEE80211_FTYPE_DATA | IEEE80211_STYPE_NULLFUNC);
}

/**
 * ieee80211_is_qos_nullfunc - check if frame is a QoS nullfunc frame
 * @fc: frame control bytes in little-endian byteorder
 */
static inline int ieee80211_is_qos_nullfunc(__le16 fc)
{
	return (fc & cpu_to_le16(IEEE80211_FCTL_FTYPE | IEEE80211_FCTL_STYPE)) ==
	       cpu_to_le16(IEEE80211_FTYPE_DATA | IEEE80211_STYPE_QOS_NULLFUNC);
}

/**
 * ieee80211_is_first_frag - check if IEEE80211_SCTL_FRAG is not set
 * @seq_ctrl: frame sequence control bytes in little-endian byteorder
 */
static inline int ieee80211_is_first_frag(__le16 seq_ctrl)
{
	return (seq_ctrl & cpu_to_le16(IEEE80211_SCTL_FRAG)) == 0;
}

struct ieee80211s_hdr {
	u8 flags;
	u8 ttl;
	__le32 seqnum;
	u8 eaddr1[6];
	u8 eaddr2[6];
} __attribute__ ((packed));

/* Mesh flags */
#define MESH_FLAGS_AE_A4 	0x1
#define MESH_FLAGS_AE_A5_A6	0x2
#define MESH_FLAGS_AE		0x3
#define MESH_FLAGS_PS_DEEP	0x4

/**
 * enum ieee80211_preq_flags - mesh PREQ element flags
 *
 * @IEEE80211_PREQ_PROACTIVE_PREP_FLAG: proactive PREP subfield
 */
enum ieee80211_preq_flags {
	IEEE80211_PREQ_PROACTIVE_PREP_FLAG	= 1<<2,
};

/**
 * enum ieee80211_preq_target_flags - mesh PREQ element per target flags
 *
 * @IEEE80211_PREQ_TO_FLAG: target only subfield
 * @IEEE80211_PREQ_USN_FLAG: unknown target HWMP sequence number subfield
 */
enum ieee80211_preq_target_flags {
	IEEE80211_PREQ_TO_FLAG	= 1<<0,
	IEEE80211_PREQ_USN_FLAG	= 1<<2,
};

/**
 * struct ieee80211_quiet_ie
 *
 * This structure refers to "Quiet information element"
 */
struct ieee80211_quiet_ie {
	u8 count;
	u8 period;
	__le16 duration;
	__le16 offset;
} __attribute__ ((packed));

/**
 * struct ieee80211_msrment_ie
 *
 * This structure refers to "Measurement Request/Report information element"
 */
struct ieee80211_msrment_ie {
	u8 token;
	u8 mode;
	u8 type;
	u8 request[0];
} __attribute__ ((packed));

/**
 * struct ieee80211_channel_sw_ie
 *
 * This structure refers to "Channel Switch Announcement information element"
 */
struct ieee80211_channel_sw_ie {
	u8 mode;
	u8 new_ch_num;
	u8 count;
} __attribute__ ((packed));

/**
 * struct ieee80211_tim
 *
 * This structure refers to "Traffic Indication Map information element"
 */
struct ieee80211_tim_ie {
	u8 dtim_count;
	u8 dtim_period;
	u8 bitmap_ctrl;
	/* variable size: 1 - 251 bytes */
	u8 virtual_map[1];
} __attribute__ ((packed));

/**
 * struct ieee80211_meshconf_ie
 *
 * This structure refers to "Mesh Configuration information element"
 */
struct ieee80211_meshconf_ie {
	u8 meshconf_psel;
	u8 meshconf_pmetric;
	u8 meshconf_congest;
	u8 meshconf_synch;
	u8 meshconf_auth;
	u8 meshconf_form;
	u8 meshconf_cap;
} __attribute__ ((packed));

/**
 * enum mesh_config_capab_flags - Mesh Configuration IE capability field flags
 *
 * @IEEE80211_MESHCONF_CAPAB_ACCEPT_PLINKS: STA is willing to establish
 *	additional mesh peerings with other mesh STAs
 * @IEEE80211_MESHCONF_CAPAB_FORWARDING: the STA forwards MSDUs
 * @IEEE80211_MESHCONF_CAPAB_TBTT_ADJUSTING: TBTT adjustment procedure
 *	is ongoing
 */
enum mesh_config_capab_flags {
	IEEE80211_MESHCONF_CAPAB_ACCEPT_PLINKS		= 0x01,
	IEEE80211_MESHCONF_CAPAB_FORWARDING		= 0x08,
	IEEE80211_MESHCONF_CAPAB_TBTT_ADJUSTING		= 0x20,
};

/**
 * struct ieee80211_rann_ie
 *
 * This structure refers to "Root Announcement information element"
 */
struct ieee80211_rann_ie {
	u8 rann_flags;
	u8 rann_hopcount;
	u8 rann_ttl;
	u8 rann_addr[6];
	__le32 rann_seq;
	__le32 rann_interval;
	__le32 rann_metric;
} __attribute__ ((packed));

enum ieee80211_rann_flags {
	RANN_FLAG_IS_GATE = 1 << 0,
};

#define WLAN_SA_QUERY_TR_ID_LEN 2

struct ieee80211_mgmt {
	__le16 frame_control;
	__le16 duration;
	u8 da[6];
	u8 sa[6];
	u8 bssid[6];
	__le16 seq_ctrl;
	union {
		struct {
			__le16 auth_alg;
			__le16 auth_transaction;
			__le16 status_code;
			/* possibly followed by Challenge text */
			u8 variable[0];
		} __attribute__ ((packed)) auth;
		struct {
			__le16 reason_code;
		} __attribute__ ((packed)) deauth;
		struct {
			__le16 capab_info;
			__le16 listen_interval;
			/* followed by SSID and Supported rates */
			u8 variable[0];
		} __attribute__ ((packed)) assoc_req;
		struct {
			__le16 capab_info;
			__le16 status_code;
			__le16 aid;
			/* followed by Supported rates */
			u8 variable[0];
		} __attribute__ ((packed)) assoc_resp, reassoc_resp;
		struct {
			__le16 capab_info;
			__le16 listen_interval;
			u8 current_ap[6];
			/* followed by SSID and Supported rates */
			u8 variable[0];
		} __attribute__ ((packed)) reassoc_req;
		struct {
			__le16 reason_code;
		} __attribute__ ((packed)) disassoc;
		struct {
			__le64 timestamp;
			__le16 beacon_int;
			__le16 capab_info;
			/* followed by some of SSID, Supported rates,
			 * FH Params, DS Params, CF Params, IBSS Params, TIM */
			u8 variable[0];
		} __attribute__ ((packed)) beacon;
		struct {
			/* only variable items: SSID, Supported rates */
			u8 variable[0];
		} __attribute__ ((packed)) probe_req;
		struct {
			__le64 timestamp;
			__le16 beacon_int;
			__le16 capab_info;
			/* followed by some of SSID, Supported rates,
			 * FH Params, DS Params, CF Params, IBSS Params */
			u8 variable[0];
		} __attribute__ ((packed)) probe_resp;
		struct {
			u8 category;
			union {
				struct {
					u8 action_code;
					u8 dialog_token;
					u8 status_code;
					u8 variable[0];
				} __attribute__ ((packed)) wme_action;
				struct{
					u8 action_code;
					u8 element_id;
					u8 length;
					struct ieee80211_channel_sw_ie sw_elem;
				} __attribute__((packed)) chan_switch;
				struct{
					u8 action_code;
					u8 dialog_token;
					u8 element_id;
					u8 length;
					struct ieee80211_msrment_ie msr_elem;
				} __attribute__((packed)) measurement;
				struct{
					u8 action_code;
					u8 dialog_token;
					__le16 capab;
					__le16 timeout;
					__le16 start_seq_num;
				} __attribute__((packed)) addba_req;
				struct{
					u8 action_code;
					u8 dialog_token;
					__le16 status;
					__le16 capab;
					__le16 timeout;
				} __attribute__((packed)) addba_resp;
				struct{
					u8 action_code;
					__le16 params;
					__le16 reason_code;
				} __attribute__((packed)) delba;
				struct {
					u8 action_code;
					u8 variable[0];
				} __attribute__((packed)) self_prot;
				struct{
					u8 action_code;
					u8 variable[0];
				} __attribute__((packed)) mesh_action;
				struct {
					u8 action;
					u8 trans_id[WLAN_SA_QUERY_TR_ID_LEN];
				} __attribute__ ((packed)) sa_query;
				struct {
					u8 action;
					u8 smps_control;
				} __attribute__ ((packed)) ht_smps;
				struct {
					u8 action_code;
					u8 dialog_token;
					__le16 capability;
					u8 variable[0];
				} __packed tdls_discover_resp;
			} u;
		} __attribute__ ((packed)) action;
	} u;
} __attribute__ ((packed));

/* Supported Rates value encodings in 802.11n-2009 7.3.2.2 */
#define BSS_MEMBERSHIP_SELECTOR_HT_PHY	127

/* mgmt header + 1 byte category code */
#define IEEE80211_MIN_ACTION_SIZE offsetof(struct ieee80211_mgmt, u.action.u)


/* Management MIC information element (IEEE 802.11w) */
struct ieee80211_mmie {
	u8 element_id;
	u8 length;
	__le16 key_id;
	u8 sequence_number[6];
	u8 mic[8];
} __attribute__ ((packed));

struct ieee80211_vendor_ie {
	u8 element_id;
	u8 len;
	u8 oui[3];
	u8 oui_type;
} __packed;

/* Control frames */
struct ieee80211_rts {
	__le16 frame_control;
	__le16 duration;
	u8 ra[6];
	u8 ta[6];
} __attribute__ ((packed));

struct ieee80211_cts {
	__le16 frame_control;
	__le16 duration;
	u8 ra[6];
} __attribute__ ((packed));

struct ieee80211_pspoll {
	__le16 frame_control;
	__le16 aid;
	u8 bssid[6];
	u8 ta[6];
} __attribute__ ((packed));

/* TDLS */

/* Link-id information element */
struct ieee80211_tdls_lnkie {
	u8 ie_type; /* Link Identifier IE */
	u8 ie_len;
	u8 bssid[6];
	u8 init_sta[6];
	u8 resp_sta[6];
} __packed;

struct ieee80211_tdls_data {
	u8 da[6];
	u8 sa[6];
	__be16 ether_type;
	u8 payload_type;
	u8 category;
	u8 action_code;
	union {
		struct {
			u8 dialog_token;
			__le16 capability;
			u8 variable[0];
		} __packed setup_req;
		struct {
			__le16 status_code;
			u8 dialog_token;
			__le16 capability;
			u8 variable[0];
		} __packed setup_resp;
		struct {
			__le16 status_code;
			u8 dialog_token;
			u8 variable[0];
		} __packed setup_cfm;
		struct {
			__le16 reason_code;
			u8 variable[0];
		} __packed teardown;
		struct {
			u8 dialog_token;
			u8 variable[0];
		} __packed discover_req;
	} u;
} __packed;

/*
 * Peer-to-Peer IE attribute related definitions.
 */
/**
 * enum ieee80211_p2p_attr_id - identifies type of peer-to-peer attribute.
 */
enum ieee80211_p2p_attr_id {
	IEEE80211_P2P_ATTR_STATUS = 0,
	IEEE80211_P2P_ATTR_MINOR_REASON,
	IEEE80211_P2P_ATTR_CAPABILITY,
	IEEE80211_P2P_ATTR_DEVICE_ID,
	IEEE80211_P2P_ATTR_GO_INTENT,
	IEEE80211_P2P_ATTR_GO_CONFIG_TIMEOUT,
	IEEE80211_P2P_ATTR_LISTEN_CHANNEL,
	IEEE80211_P2P_ATTR_GROUP_BSSID,
	IEEE80211_P2P_ATTR_EXT_LISTEN_TIMING,
	IEEE80211_P2P_ATTR_INTENDED_IFACE_ADDR,
	IEEE80211_P2P_ATTR_MANAGABILITY,
	IEEE80211_P2P_ATTR_CHANNEL_LIST,
	IEEE80211_P2P_ATTR_ABSENCE_NOTICE,
	IEEE80211_P2P_ATTR_DEVICE_INFO,
	IEEE80211_P2P_ATTR_GROUP_INFO,
	IEEE80211_P2P_ATTR_GROUP_ID,
	IEEE80211_P2P_ATTR_INTERFACE,
	IEEE80211_P2P_ATTR_OPER_CHANNEL,
	IEEE80211_P2P_ATTR_INVITE_FLAGS,
	/* 19 - 220: Reserved */
	IEEE80211_P2P_ATTR_VENDOR_SPECIFIC = 221,

	IEEE80211_P2P_ATTR_MAX
};

/**
 * struct ieee80211_bar - HT Block Ack Request
 *
 * This structure refers to "HT BlockAckReq" as
 * described in 802.11n draft section 7.2.1.7.1
 */
struct ieee80211_bar {
	__le16 frame_control;
	__le16 duration;
	__u8 ra[6];
	__u8 ta[6];
	__le16 control;
	__le16 start_seq_num;
} __attribute__((packed));

/* 802.11 BAR control masks */
#define IEEE80211_BAR_CTRL_ACK_POLICY_NORMAL	0x0000
#define IEEE80211_BAR_CTRL_MULTI_TID		0x0002
#define IEEE80211_BAR_CTRL_CBMTID_COMPRESSED_BA	0x0004
#define IEEE80211_BAR_CTRL_TID_INFO_MASK	0xf000
#define IEEE80211_BAR_CTRL_TID_INFO_SHIFT	12

#define IEEE80211_HT_MCS_MASK_LEN		10

/**
 * struct ieee80211_mcs_info - MCS information
 * @rx_mask: RX mask
 * @rx_highest: highest supported RX rate. If set represents
 *	the highest supported RX data rate in units of 1 Mbps.
 *	If this field is 0 this value should not be used to
 *	consider the highest RX data rate supported.
 * @tx_params: TX parameters
 */
struct ieee80211_mcs_info {
	u8 rx_mask[IEEE80211_HT_MCS_MASK_LEN];
	__le16 rx_highest;
	u8 tx_params;
	u8 reserved[3];
} __attribute__((packed));

/* 802.11n HT capability MSC set */
#define IEEE80211_HT_MCS_RX_HIGHEST_MASK	0x3ff
#define IEEE80211_HT_MCS_TX_DEFINED		0x01
#define IEEE80211_HT_MCS_TX_RX_DIFF		0x02
/* value 0 == 1 stream etc */
#define IEEE80211_HT_MCS_TX_MAX_STREAMS_MASK	0x0C
#define IEEE80211_HT_MCS_TX_MAX_STREAMS_SHIFT	2
#define		IEEE80211_HT_MCS_TX_MAX_STREAMS	4
#define IEEE80211_HT_MCS_TX_UNEQUAL_MODULATION	0x10

/*
 * 802.11n D5.0 20.3.5 / 20.6 says:
 * - indices 0 to 7 and 32 are single spatial stream
 * - 8 to 31 are multiple spatial streams using equal modulation
 *   [8..15 for two streams, 16..23 for three and 24..31 for four]
 * - remainder are multiple spatial streams using unequal modulation
 */
#define IEEE80211_HT_MCS_UNEQUAL_MODULATION_START 33
#define IEEE80211_HT_MCS_UNEQUAL_MODULATION_START_BYTE \
	(IEEE80211_HT_MCS_UNEQUAL_MODULATION_START / 8)

/**
 * struct ieee80211_ht_cap - HT capabilities
 *
 * This structure is the "HT capabilities element" as
 * described in 802.11n D5.0 7.3.2.57
 */
struct ieee80211_ht_cap {
	__le16 cap_info;
	u8 ampdu_params_info;

	/* 16 bytes MCS information */
	struct ieee80211_mcs_info mcs;

	__le16 extended_ht_cap_info;
	__le32 tx_BF_cap_info;
	u8 antenna_selection_info;
} __attribute__ ((packed));

/* 802.11n HT capabilities masks (for cap_info) */
#define IEEE80211_HT_CAP_LDPC_CODING		0x0001
#define IEEE80211_HT_CAP_SUP_WIDTH_20_40	0x0002
#define IEEE80211_HT_CAP_SM_PS			0x000C
#define		IEEE80211_HT_CAP_SM_PS_SHIFT	2
#define IEEE80211_HT_CAP_GRN_FLD		0x0010
#define IEEE80211_HT_CAP_SGI_20			0x0020
#define IEEE80211_HT_CAP_SGI_40			0x0040
#define IEEE80211_HT_CAP_TX_STBC		0x0080
#define IEEE80211_HT_CAP_RX_STBC		0x0300
#define		IEEE80211_HT_CAP_RX_STBC_SHIFT	8
#define IEEE80211_HT_CAP_DELAY_BA		0x0400
#define IEEE80211_HT_CAP_MAX_AMSDU		0x0800
#define IEEE80211_HT_CAP_DSSSCCK40		0x1000
#define IEEE80211_HT_CAP_RESERVED		0x2000
#define IEEE80211_HT_CAP_40MHZ_INTOLERANT	0x4000
#define IEEE80211_HT_CAP_LSIG_TXOP_PROT		0x8000

/* 802.11n HT extended capabilities masks (for extended_ht_cap_info) */
#define IEEE80211_HT_EXT_CAP_PCO		0x0001
#define IEEE80211_HT_EXT_CAP_PCO_TIME		0x0006
#define		IEEE80211_HT_EXT_CAP_PCO_TIME_SHIFT	1
#define IEEE80211_HT_EXT_CAP_MCS_FB		0x0300
#define		IEEE80211_HT_EXT_CAP_MCS_FB_SHIFT	8
#define IEEE80211_HT_EXT_CAP_HTC_SUP		0x0400
#define IEEE80211_HT_EXT_CAP_RD_RESPONDER	0x0800

/* 802.11n HT capability AMPDU settings (for ampdu_params_info) */
#define IEEE80211_HT_AMPDU_PARM_FACTOR		0x03
#define IEEE80211_HT_AMPDU_PARM_DENSITY		0x1C
#define		IEEE80211_HT_AMPDU_PARM_DENSITY_SHIFT	2

/*
 * Maximum length of AMPDU that the STA can receive.
 * Length = 2 ^ (13 + max_ampdu_length_exp) - 1 (octets)
 */
enum ieee80211_max_ampdu_length_exp {
	IEEE80211_HT_MAX_AMPDU_8K = 0,
	IEEE80211_HT_MAX_AMPDU_16K = 1,
	IEEE80211_HT_MAX_AMPDU_32K = 2,
	IEEE80211_HT_MAX_AMPDU_64K = 3
};

#define IEEE80211_HT_MAX_AMPDU_FACTOR 13

/* Minimum MPDU start spacing */
enum ieee80211_min_mpdu_spacing {
	IEEE80211_HT_MPDU_DENSITY_NONE = 0,	/* No restriction */
	IEEE80211_HT_MPDU_DENSITY_0_25 = 1,	/* 1/4 usec */
	IEEE80211_HT_MPDU_DENSITY_0_5 = 2,	/* 1/2 usec */
	IEEE80211_HT_MPDU_DENSITY_1 = 3,	/* 1 usec */
	IEEE80211_HT_MPDU_DENSITY_2 = 4,	/* 2 usec */
	IEEE80211_HT_MPDU_DENSITY_4 = 5,	/* 4 usec */
	IEEE80211_HT_MPDU_DENSITY_8 = 6,	/* 8 usec */
	IEEE80211_HT_MPDU_DENSITY_16 = 7	/* 16 usec */
};

/**
 * struct ieee80211_ht_operation - HT operation IE
 *
 * This structure is the "HT operation element" as
 * described in 802.11n-2009 7.3.2.57
 */
struct ieee80211_ht_operation {
	u8 primary_chan;
	u8 ht_param;
	__le16 operation_mode;
	__le16 stbc_param;
	u8 basic_set[16];
} __attribute__ ((packed));

/* for ht_param */
#define IEEE80211_HT_PARAM_CHA_SEC_OFFSET		0x03
#define		IEEE80211_HT_PARAM_CHA_SEC_NONE		0x00
#define		IEEE80211_HT_PARAM_CHA_SEC_ABOVE	0x01
#define		IEEE80211_HT_PARAM_CHA_SEC_BELOW	0x03
#define IEEE80211_HT_PARAM_CHAN_WIDTH_ANY		0x04
#define IEEE80211_HT_PARAM_RIFS_MODE			0x08

/* for operation_mode */
#define IEEE80211_HT_OP_MODE_PROTECTION			0x0003
#define		IEEE80211_HT_OP_MODE_PROTECTION_NONE		0
#define		IEEE80211_HT_OP_MODE_PROTECTION_NONMEMBER	1
#define		IEEE80211_HT_OP_MODE_PROTECTION_20MHZ		2
#define		IEEE80211_HT_OP_MODE_PROTECTION_NONHT_MIXED	3
#define IEEE80211_HT_OP_MODE_NON_GF_STA_PRSNT		0x0004
#define IEEE80211_HT_OP_MODE_NON_HT_STA_PRSNT		0x0010

/* for stbc_param */
#define IEEE80211_HT_STBC_PARAM_DUAL_BEACON		0x0040
#define IEEE80211_HT_STBC_PARAM_DUAL_CTS_PROT		0x0080
#define IEEE80211_HT_STBC_PARAM_STBC_BEACON		0x0100
#define IEEE80211_HT_STBC_PARAM_LSIG_TXOP_FULLPROT	0x0200
#define IEEE80211_HT_STBC_PARAM_PCO_ACTIVE		0x0400
#define IEEE80211_HT_STBC_PARAM_PCO_PHASE		0x0800


/* block-ack parameters */
#define IEEE80211_ADDBA_PARAM_POLICY_MASK 0x0002
#define IEEE80211_ADDBA_PARAM_TID_MASK 0x003C
#define IEEE80211_ADDBA_PARAM_BUF_SIZE_MASK 0xFFC0
#define IEEE80211_DELBA_PARAM_TID_MASK 0xF000
#define IEEE80211_DELBA_PARAM_INITIATOR_MASK 0x0800

/*
 * A-PMDU buffer sizes
 * According to IEEE802.11n spec size varies from 8K to 64K (in powers of 2)
 */
#define IEEE80211_MIN_AMPDU_BUF 0x8
#define IEEE80211_MAX_AMPDU_BUF 0x40


/* Spatial Multiplexing Power Save Modes (for capability) */
#define WLAN_HT_CAP_SM_PS_STATIC	0
#define WLAN_HT_CAP_SM_PS_DYNAMIC	1
#define WLAN_HT_CAP_SM_PS_INVALID	2
#define WLAN_HT_CAP_SM_PS_DISABLED	3

/* for SM power control field lower two bits */
#define WLAN_HT_SMPS_CONTROL_DISABLED	0
#define WLAN_HT_SMPS_CONTROL_STATIC	1
#define WLAN_HT_SMPS_CONTROL_DYNAMIC	3

/**
 * struct ieee80211_vht_mcs_info - VHT MCS information
 * @rx_mcs_map: RX MCS map 2 bits for each stream, total 8 streams
 * @rx_highest: Indicates highest long GI VHT PPDU data rate
 *	STA can receive. Rate expressed in units of 1 Mbps.
 *	If this field is 0 this value should not be used to
 *	consider the highest RX data rate supported.
 *	The top 3 bits of this field are reserved.
 * @tx_mcs_map: TX MCS map 2 bits for each stream, total 8 streams
 * @tx_highest: Indicates highest long GI VHT PPDU data rate
 *	STA can transmit. Rate expressed in units of 1 Mbps.
 *	If this field is 0 this value should not be used to
 *	consider the highest TX data rate supported.
 *	The top 3 bits of this field are reserved.
 */
struct ieee80211_vht_mcs_info {
	__le16 rx_mcs_map;
	__le16 rx_highest;
	__le16 tx_mcs_map;
	__le16 tx_highest;
} __packed;

/**
<<<<<<< HEAD
=======
 * enum ieee80211_vht_mcs_support - VHT MCS support definitions
 * @IEEE80211_VHT_MCS_SUPPORT_0_7: MCSes 0-7 are supported for the
 *	number of streams
 * @IEEE80211_VHT_MCS_SUPPORT_0_8: MCSes 0-8 are supported
 * @IEEE80211_VHT_MCS_SUPPORT_0_9: MCSes 0-9 are supported
 * @IEEE80211_VHT_MCS_NOT_SUPPORTED: This number of streams isn't supported
 *
 * These definitions are used in each 2-bit subfield of the @rx_mcs_map
 * and @tx_mcs_map fields of &struct ieee80211_vht_mcs_info, which are
 * both split into 8 subfields by number of streams. These values indicate
 * which MCSes are supported for the number of streams the value appears
 * for.
 */
enum ieee80211_vht_mcs_support {
	IEEE80211_VHT_MCS_SUPPORT_0_7	= 0,
	IEEE80211_VHT_MCS_SUPPORT_0_8	= 1,
	IEEE80211_VHT_MCS_SUPPORT_0_9	= 2,
	IEEE80211_VHT_MCS_NOT_SUPPORTED	= 3,
};

/**
>>>>>>> 0751f865
 * struct ieee80211_vht_cap - VHT capabilities
 *
 * This structure is the "VHT capabilities element" as
 * described in 802.11ac D3.0 8.4.2.160
 * @vht_cap_info: VHT capability info
 * @supp_mcs: VHT MCS supported rates
 */
struct ieee80211_vht_cap {
	__le32 vht_cap_info;
	struct ieee80211_vht_mcs_info supp_mcs;
} __packed;

/**
 * struct ieee80211_vht_operation - VHT operation IE
 *
 * This structure is the "VHT operation element" as
 * described in 802.11ac D3.0 8.4.2.161
 * @chan_width: Operating channel width
 * @center_freq_seg1_idx: center freq segment 1 index
 * @center_freq_seg2_idx: center freq segment 2 index
 * @basic_mcs_set: VHT Basic MCS rate set
 */
struct ieee80211_vht_operation {
	u8 chan_width;
	u8 center_freq_seg1_idx;
	u8 center_freq_seg2_idx;
	__le16 basic_mcs_set;
} __packed;


#define IEEE80211_VHT_MCS_ZERO_TO_SEVEN_SUPPORT 0
#define IEEE80211_VHT_MCS_ZERO_TO_EIGHT_SUPPORT 1
#define IEEE80211_VHT_MCS_ZERO_TO_NINE_SUPPORT  2
#define IEEE80211_VHT_MCS_NOT_SUPPORTED 3

/* 802.11ac VHT Capabilities */
#define IEEE80211_VHT_CAP_MAX_MPDU_LENGTH_3895                0x00000000
#define IEEE80211_VHT_CAP_MAX_MPDU_LENGTH_7991                0x00000001
#define IEEE80211_VHT_CAP_MAX_MPDU_LENGTH_11454               0x00000002
#define IEEE80211_VHT_CAP_SUPP_CHAN_WIDTH_160MHZ              0x00000004
#define IEEE80211_VHT_CAP_SUPP_CHAN_WIDTH_160_80PLUS80MHZ     0x00000008
#define IEEE80211_VHT_CAP_RXLDPC                              0x00000010
#define IEEE80211_VHT_CAP_SHORT_GI_80                         0x00000020
#define IEEE80211_VHT_CAP_SHORT_GI_160                        0x00000040
#define IEEE80211_VHT_CAP_TXSTBC                              0x00000080
#define IEEE80211_VHT_CAP_RXSTBC_1                            0x00000100
#define IEEE80211_VHT_CAP_RXSTBC_2                            0x00000200
#define IEEE80211_VHT_CAP_RXSTBC_3                            0x00000300
#define IEEE80211_VHT_CAP_RXSTBC_4                            0x00000400
#define IEEE80211_VHT_CAP_SU_BEAMFORMER_CAPABLE               0x00000800
#define IEEE80211_VHT_CAP_SU_BEAMFORMEE_CAPABLE               0x00001000
#define IEEE80211_VHT_CAP_BEAMFORMER_ANTENNAS_MAX             0x00006000
#define IEEE80211_VHT_CAP_SOUNDING_DIMENTION_MAX              0x00030000
#define IEEE80211_VHT_CAP_MU_BEAMFORMER_CAPABLE               0x00080000
#define IEEE80211_VHT_CAP_MU_BEAMFORMEE_CAPABLE               0x00100000
#define IEEE80211_VHT_CAP_VHT_TXOP_PS                         0x00200000
#define IEEE80211_VHT_CAP_HTC_VHT                             0x00400000
#define IEEE80211_VHT_CAP_MAX_A_MPDU_LENGTH_EXPONENT          0x00800000
#define IEEE80211_VHT_CAP_VHT_LINK_ADAPTATION_VHT_UNSOL_MFB   0x08000000
#define IEEE80211_VHT_CAP_VHT_LINK_ADAPTATION_VHT_MRQ_MFB     0x0c000000
#define IEEE80211_VHT_CAP_RX_ANTENNA_PATTERN                  0x10000000
#define IEEE80211_VHT_CAP_TX_ANTENNA_PATTERN                  0x20000000

/* Authentication algorithms */
#define WLAN_AUTH_OPEN 0
#define WLAN_AUTH_SHARED_KEY 1
#define WLAN_AUTH_FT 2
#define WLAN_AUTH_SAE 3
#define WLAN_AUTH_LEAP 128

#define WLAN_AUTH_CHALLENGE_LEN 128

#define WLAN_CAPABILITY_ESS		(1<<0)
#define WLAN_CAPABILITY_IBSS		(1<<1)

/*
 * A mesh STA sets the ESS and IBSS capability bits to zero.
 * however, this holds true for p2p probe responses (in the p2p_find
 * phase) as well.
 */
#define WLAN_CAPABILITY_IS_STA_BSS(cap)	\
	(!((cap) & (WLAN_CAPABILITY_ESS | WLAN_CAPABILITY_IBSS)))

#define WLAN_CAPABILITY_CF_POLLABLE	(1<<2)
#define WLAN_CAPABILITY_CF_POLL_REQUEST	(1<<3)
#define WLAN_CAPABILITY_PRIVACY		(1<<4)
#define WLAN_CAPABILITY_SHORT_PREAMBLE	(1<<5)
#define WLAN_CAPABILITY_PBCC		(1<<6)
#define WLAN_CAPABILITY_CHANNEL_AGILITY	(1<<7)

/* 802.11h */
#define WLAN_CAPABILITY_SPECTRUM_MGMT	(1<<8)
#define WLAN_CAPABILITY_QOS		(1<<9)
#define WLAN_CAPABILITY_SHORT_SLOT_TIME	(1<<10)
#define WLAN_CAPABILITY_DSSS_OFDM	(1<<13)

/* DMG (60gHz) 802.11ad */
/* type - bits 0..1 */
#define WLAN_CAPABILITY_DMG_TYPE_IBSS		(1<<0) /* Tx by: STA */
#define WLAN_CAPABILITY_DMG_TYPE_PBSS		(2<<0) /* Tx by: PCP */
#define WLAN_CAPABILITY_DMG_TYPE_AP		(3<<0) /* Tx by: AP */

#define WLAN_CAPABILITY_DMG_CBAP_ONLY		(1<<2)
#define WLAN_CAPABILITY_DMG_CBAP_SOURCE	(1<<3)
#define WLAN_CAPABILITY_DMG_PRIVACY		(1<<4)
#define WLAN_CAPABILITY_DMG_ECPAC		(1<<5)

#define WLAN_CAPABILITY_DMG_SPECTRUM_MGMT	(1<<8)
#define WLAN_CAPABILITY_DMG_RADIO_MEASURE	(1<<12)

/* measurement */
#define IEEE80211_SPCT_MSR_RPRT_MODE_LATE	(1<<0)
#define IEEE80211_SPCT_MSR_RPRT_MODE_INCAPABLE	(1<<1)
#define IEEE80211_SPCT_MSR_RPRT_MODE_REFUSED	(1<<2)

#define IEEE80211_SPCT_MSR_RPRT_TYPE_BASIC	0
#define IEEE80211_SPCT_MSR_RPRT_TYPE_CCA	1
#define IEEE80211_SPCT_MSR_RPRT_TYPE_RPI	2

/* 802.11g ERP information element */
#define WLAN_ERP_NON_ERP_PRESENT (1<<0)
#define WLAN_ERP_USE_PROTECTION (1<<1)
#define WLAN_ERP_BARKER_PREAMBLE (1<<2)

/* WLAN_ERP_BARKER_PREAMBLE values */
enum {
	WLAN_ERP_PREAMBLE_SHORT = 0,
	WLAN_ERP_PREAMBLE_LONG = 1,
};

/* Band ID, 802.11ad #8.4.1.45 */
enum {
	IEEE80211_BANDID_TV_WS = 0, /* TV white spaces */
	IEEE80211_BANDID_SUB1  = 1, /* Sub-1 GHz (excluding TV white spaces) */
	IEEE80211_BANDID_2G    = 2, /* 2.4 GHz */
	IEEE80211_BANDID_3G    = 3, /* 3.6 GHz */
	IEEE80211_BANDID_5G    = 4, /* 4.9 and 5 GHz */
	IEEE80211_BANDID_60G   = 5, /* 60 GHz */
};

/* Status codes */
enum ieee80211_statuscode {
	WLAN_STATUS_SUCCESS = 0,
	WLAN_STATUS_UNSPECIFIED_FAILURE = 1,
	WLAN_STATUS_CAPS_UNSUPPORTED = 10,
	WLAN_STATUS_REASSOC_NO_ASSOC = 11,
	WLAN_STATUS_ASSOC_DENIED_UNSPEC = 12,
	WLAN_STATUS_NOT_SUPPORTED_AUTH_ALG = 13,
	WLAN_STATUS_UNKNOWN_AUTH_TRANSACTION = 14,
	WLAN_STATUS_CHALLENGE_FAIL = 15,
	WLAN_STATUS_AUTH_TIMEOUT = 16,
	WLAN_STATUS_AP_UNABLE_TO_HANDLE_NEW_STA = 17,
	WLAN_STATUS_ASSOC_DENIED_RATES = 18,
	/* 802.11b */
	WLAN_STATUS_ASSOC_DENIED_NOSHORTPREAMBLE = 19,
	WLAN_STATUS_ASSOC_DENIED_NOPBCC = 20,
	WLAN_STATUS_ASSOC_DENIED_NOAGILITY = 21,
	/* 802.11h */
	WLAN_STATUS_ASSOC_DENIED_NOSPECTRUM = 22,
	WLAN_STATUS_ASSOC_REJECTED_BAD_POWER = 23,
	WLAN_STATUS_ASSOC_REJECTED_BAD_SUPP_CHAN = 24,
	/* 802.11g */
	WLAN_STATUS_ASSOC_DENIED_NOSHORTTIME = 25,
	WLAN_STATUS_ASSOC_DENIED_NODSSSOFDM = 26,
	/* 802.11w */
	WLAN_STATUS_ASSOC_REJECTED_TEMPORARILY = 30,
	WLAN_STATUS_ROBUST_MGMT_FRAME_POLICY_VIOLATION = 31,
	/* 802.11i */
	WLAN_STATUS_INVALID_IE = 40,
	WLAN_STATUS_INVALID_GROUP_CIPHER = 41,
	WLAN_STATUS_INVALID_PAIRWISE_CIPHER = 42,
	WLAN_STATUS_INVALID_AKMP = 43,
	WLAN_STATUS_UNSUPP_RSN_VERSION = 44,
	WLAN_STATUS_INVALID_RSN_IE_CAP = 45,
	WLAN_STATUS_CIPHER_SUITE_REJECTED = 46,
	/* 802.11e */
	WLAN_STATUS_UNSPECIFIED_QOS = 32,
	WLAN_STATUS_ASSOC_DENIED_NOBANDWIDTH = 33,
	WLAN_STATUS_ASSOC_DENIED_LOWACK = 34,
	WLAN_STATUS_ASSOC_DENIED_UNSUPP_QOS = 35,
	WLAN_STATUS_REQUEST_DECLINED = 37,
	WLAN_STATUS_INVALID_QOS_PARAM = 38,
	WLAN_STATUS_CHANGE_TSPEC = 39,
	WLAN_STATUS_WAIT_TS_DELAY = 47,
	WLAN_STATUS_NO_DIRECT_LINK = 48,
	WLAN_STATUS_STA_NOT_PRESENT = 49,
	WLAN_STATUS_STA_NOT_QSTA = 50,
	/* 802.11s */
	WLAN_STATUS_ANTI_CLOG_REQUIRED = 76,
	WLAN_STATUS_FCG_NOT_SUPP = 78,
	WLAN_STATUS_STA_NO_TBTT = 78,
	/* 802.11ad */
	WLAN_STATUS_REJECTED_WITH_SUGGESTED_CHANGES = 39,
	WLAN_STATUS_REJECTED_FOR_DELAY_PERIOD = 47,
	WLAN_STATUS_REJECT_WITH_SCHEDULE = 83,
	WLAN_STATUS_PENDING_ADMITTING_FST_SESSION = 86,
	WLAN_STATUS_PERFORMING_FST_NOW = 87,
	WLAN_STATUS_PENDING_GAP_IN_BA_WINDOW = 88,
	WLAN_STATUS_REJECT_U_PID_SETTING = 89,
	WLAN_STATUS_REJECT_DSE_BAND = 96,
	WLAN_STATUS_DENIED_WITH_SUGGESTED_BAND_AND_CHANNEL = 99,
	WLAN_STATUS_DENIED_DUE_TO_SPECTRUM_MANAGEMENT = 103,
};


/* Reason codes */
enum ieee80211_reasoncode {
	WLAN_REASON_UNSPECIFIED = 1,
	WLAN_REASON_PREV_AUTH_NOT_VALID = 2,
	WLAN_REASON_DEAUTH_LEAVING = 3,
	WLAN_REASON_DISASSOC_DUE_TO_INACTIVITY = 4,
	WLAN_REASON_DISASSOC_AP_BUSY = 5,
	WLAN_REASON_CLASS2_FRAME_FROM_NONAUTH_STA = 6,
	WLAN_REASON_CLASS3_FRAME_FROM_NONASSOC_STA = 7,
	WLAN_REASON_DISASSOC_STA_HAS_LEFT = 8,
	WLAN_REASON_STA_REQ_ASSOC_WITHOUT_AUTH = 9,
	/* 802.11h */
	WLAN_REASON_DISASSOC_BAD_POWER = 10,
	WLAN_REASON_DISASSOC_BAD_SUPP_CHAN = 11,
	/* 802.11i */
	WLAN_REASON_INVALID_IE = 13,
	WLAN_REASON_MIC_FAILURE = 14,
	WLAN_REASON_4WAY_HANDSHAKE_TIMEOUT = 15,
	WLAN_REASON_GROUP_KEY_HANDSHAKE_TIMEOUT = 16,
	WLAN_REASON_IE_DIFFERENT = 17,
	WLAN_REASON_INVALID_GROUP_CIPHER = 18,
	WLAN_REASON_INVALID_PAIRWISE_CIPHER = 19,
	WLAN_REASON_INVALID_AKMP = 20,
	WLAN_REASON_UNSUPP_RSN_VERSION = 21,
	WLAN_REASON_INVALID_RSN_IE_CAP = 22,
	WLAN_REASON_IEEE8021X_FAILED = 23,
	WLAN_REASON_CIPHER_SUITE_REJECTED = 24,
	/* 802.11e */
	WLAN_REASON_DISASSOC_UNSPECIFIED_QOS = 32,
	WLAN_REASON_DISASSOC_QAP_NO_BANDWIDTH = 33,
	WLAN_REASON_DISASSOC_LOW_ACK = 34,
	WLAN_REASON_DISASSOC_QAP_EXCEED_TXOP = 35,
	WLAN_REASON_QSTA_LEAVE_QBSS = 36,
	WLAN_REASON_QSTA_NOT_USE = 37,
	WLAN_REASON_QSTA_REQUIRE_SETUP = 38,
	WLAN_REASON_QSTA_TIMEOUT = 39,
	WLAN_REASON_QSTA_CIPHER_NOT_SUPP = 45,
	/* 802.11s */
	WLAN_REASON_MESH_PEER_CANCELED = 52,
	WLAN_REASON_MESH_MAX_PEERS = 53,
	WLAN_REASON_MESH_CONFIG = 54,
	WLAN_REASON_MESH_CLOSE = 55,
	WLAN_REASON_MESH_MAX_RETRIES = 56,
	WLAN_REASON_MESH_CONFIRM_TIMEOUT = 57,
	WLAN_REASON_MESH_INVALID_GTK = 58,
	WLAN_REASON_MESH_INCONSISTENT_PARAM = 59,
	WLAN_REASON_MESH_INVALID_SECURITY = 60,
	WLAN_REASON_MESH_PATH_ERROR = 61,
	WLAN_REASON_MESH_PATH_NOFORWARD = 62,
	WLAN_REASON_MESH_PATH_DEST_UNREACHABLE = 63,
	WLAN_REASON_MAC_EXISTS_IN_MBSS = 64,
	WLAN_REASON_MESH_CHAN_REGULATORY = 65,
	WLAN_REASON_MESH_CHAN = 66,
};


/* Information Element IDs */
enum ieee80211_eid {
	WLAN_EID_SSID = 0,
	WLAN_EID_SUPP_RATES = 1,
	WLAN_EID_FH_PARAMS = 2,
	WLAN_EID_DS_PARAMS = 3,
	WLAN_EID_CF_PARAMS = 4,
	WLAN_EID_TIM = 5,
	WLAN_EID_IBSS_PARAMS = 6,
	WLAN_EID_CHALLENGE = 16,

	WLAN_EID_COUNTRY = 7,
	WLAN_EID_HP_PARAMS = 8,
	WLAN_EID_HP_TABLE = 9,
	WLAN_EID_REQUEST = 10,

	WLAN_EID_QBSS_LOAD = 11,
	WLAN_EID_EDCA_PARAM_SET = 12,
	WLAN_EID_TSPEC = 13,
	WLAN_EID_TCLAS = 14,
	WLAN_EID_SCHEDULE = 15,
	WLAN_EID_TS_DELAY = 43,
	WLAN_EID_TCLAS_PROCESSING = 44,
	WLAN_EID_QOS_CAPA = 46,
	/* 802.11z */
	WLAN_EID_LINK_ID = 101,
	/* 802.11s */
	WLAN_EID_MESH_CONFIG = 113,
	WLAN_EID_MESH_ID = 114,
	WLAN_EID_LINK_METRIC_REPORT = 115,
	WLAN_EID_CONGESTION_NOTIFICATION = 116,
	WLAN_EID_PEER_MGMT = 117,
	WLAN_EID_CHAN_SWITCH_PARAM = 118,
	WLAN_EID_MESH_AWAKE_WINDOW = 119,
	WLAN_EID_BEACON_TIMING = 120,
	WLAN_EID_MCCAOP_SETUP_REQ = 121,
	WLAN_EID_MCCAOP_SETUP_RESP = 122,
	WLAN_EID_MCCAOP_ADVERT = 123,
	WLAN_EID_MCCAOP_TEARDOWN = 124,
	WLAN_EID_GANN = 125,
	WLAN_EID_RANN = 126,
	WLAN_EID_PREQ = 130,
	WLAN_EID_PREP = 131,
	WLAN_EID_PERR = 132,
	WLAN_EID_PXU = 137,
	WLAN_EID_PXUC = 138,
	WLAN_EID_AUTH_MESH_PEER_EXCH = 139,
	WLAN_EID_MIC = 140,

	WLAN_EID_PWR_CONSTRAINT = 32,
	WLAN_EID_PWR_CAPABILITY = 33,
	WLAN_EID_TPC_REQUEST = 34,
	WLAN_EID_TPC_REPORT = 35,
	WLAN_EID_SUPPORTED_CHANNELS = 36,
	WLAN_EID_CHANNEL_SWITCH = 37,
	WLAN_EID_MEASURE_REQUEST = 38,
	WLAN_EID_MEASURE_REPORT = 39,
	WLAN_EID_QUIET = 40,
	WLAN_EID_IBSS_DFS = 41,

	WLAN_EID_ERP_INFO = 42,
	WLAN_EID_EXT_SUPP_RATES = 50,

	WLAN_EID_HT_CAPABILITY = 45,
	WLAN_EID_HT_OPERATION = 61,

	WLAN_EID_RSN = 48,
	WLAN_EID_MMIE = 76,
	WLAN_EID_VENDOR_SPECIFIC = 221,
	WLAN_EID_QOS_PARAMETER = 222,

	WLAN_EID_AP_CHAN_REPORT = 51,
	WLAN_EID_NEIGHBOR_REPORT = 52,
	WLAN_EID_RCPI = 53,
	WLAN_EID_BSS_AVG_ACCESS_DELAY = 63,
	WLAN_EID_ANTENNA_INFO = 64,
	WLAN_EID_RSNI = 65,
	WLAN_EID_MEASUREMENT_PILOT_TX_INFO = 66,
	WLAN_EID_BSS_AVAILABLE_CAPACITY = 67,
	WLAN_EID_BSS_AC_ACCESS_DELAY = 68,
	WLAN_EID_RRM_ENABLED_CAPABILITIES = 70,
	WLAN_EID_MULTIPLE_BSSID = 71,
	WLAN_EID_BSS_COEX_2040 = 72,
	WLAN_EID_OVERLAP_BSS_SCAN_PARAM = 74,
	WLAN_EID_EXT_CAPABILITY = 127,

	WLAN_EID_MOBILITY_DOMAIN = 54,
	WLAN_EID_FAST_BSS_TRANSITION = 55,
	WLAN_EID_TIMEOUT_INTERVAL = 56,
	WLAN_EID_RIC_DATA = 57,
	WLAN_EID_RIC_DESCRIPTOR = 75,

	WLAN_EID_DSE_REGISTERED_LOCATION = 58,
	WLAN_EID_SUPPORTED_REGULATORY_CLASSES = 59,
	WLAN_EID_EXT_CHANSWITCH_ANN = 60,

	WLAN_EID_VHT_CAPABILITY = 191,
	WLAN_EID_VHT_OPERATION = 192,

	/* 802.11ad */
	WLAN_EID_NON_TX_BSSID_CAP =  83,
	WLAN_EID_WAKEUP_SCHEDULE = 143,
	WLAN_EID_EXT_SCHEDULE = 144,
	WLAN_EID_STA_AVAILABILITY = 145,
	WLAN_EID_DMG_TSPEC = 146,
	WLAN_EID_DMG_AT = 147,
	WLAN_EID_DMG_CAP = 148,
	WLAN_EID_DMG_OPERATION = 151,
	WLAN_EID_DMG_BSS_PARAM_CHANGE = 152,
	WLAN_EID_DMG_BEAM_REFINEMENT = 153,
	WLAN_EID_CHANNEL_MEASURE_FEEDBACK = 154,
	WLAN_EID_AWAKE_WINDOW = 157,
	WLAN_EID_MULTI_BAND = 158,
	WLAN_EID_ADDBA_EXT = 159,
	WLAN_EID_NEXT_PCP_LIST = 160,
	WLAN_EID_PCP_HANDOVER = 161,
	WLAN_EID_DMG_LINK_MARGIN = 162,
	WLAN_EID_SWITCHING_STREAM = 163,
	WLAN_EID_SESSION_TRANSITION = 164,
	WLAN_EID_DYN_TONE_PAIRING_REPORT = 165,
	WLAN_EID_CLUSTER_REPORT = 166,
	WLAN_EID_RELAY_CAP = 167,
	WLAN_EID_RELAY_XFER_PARAM_SET = 168,
	WLAN_EID_BEAM_LINK_MAINT = 169,
	WLAN_EID_MULTIPLE_MAC_ADDR = 170,
	WLAN_EID_U_PID = 171,
	WLAN_EID_DMG_LINK_ADAPT_ACK = 172,
	WLAN_EID_QUIET_PERIOD_REQ = 175,
	WLAN_EID_QUIET_PERIOD_RESP = 177,
	WLAN_EID_EPAC_POLICY = 182,
	WLAN_EID_CLISTER_TIME_OFF = 183,
	WLAN_EID_ANTENNA_SECTOR_ID_PATTERN = 190,
};

/* Action category code */
enum ieee80211_category {
	WLAN_CATEGORY_SPECTRUM_MGMT = 0,
	WLAN_CATEGORY_QOS = 1,
	WLAN_CATEGORY_DLS = 2,
	WLAN_CATEGORY_BACK = 3,
	WLAN_CATEGORY_PUBLIC = 4,
	WLAN_CATEGORY_HT = 7,
	WLAN_CATEGORY_SA_QUERY = 8,
	WLAN_CATEGORY_PROTECTED_DUAL_OF_ACTION = 9,
	WLAN_CATEGORY_TDLS = 12,
	WLAN_CATEGORY_MESH_ACTION = 13,
	WLAN_CATEGORY_MULTIHOP_ACTION = 14,
	WLAN_CATEGORY_SELF_PROTECTED = 15,
	WLAN_CATEGORY_DMG = 16,
	WLAN_CATEGORY_WMM = 17,
	WLAN_CATEGORY_FST = 18,
	WLAN_CATEGORY_UNPROT_DMG = 20,
	WLAN_CATEGORY_VENDOR_SPECIFIC_PROTECTED = 126,
	WLAN_CATEGORY_VENDOR_SPECIFIC = 127,
};

/* SPECTRUM_MGMT action code */
enum ieee80211_spectrum_mgmt_actioncode {
	WLAN_ACTION_SPCT_MSR_REQ = 0,
	WLAN_ACTION_SPCT_MSR_RPRT = 1,
	WLAN_ACTION_SPCT_TPC_REQ = 2,
	WLAN_ACTION_SPCT_TPC_RPRT = 3,
	WLAN_ACTION_SPCT_CHL_SWITCH = 4,
};

/* HT action codes */
enum ieee80211_ht_actioncode {
	WLAN_HT_ACTION_NOTIFY_CHANWIDTH = 0,
	WLAN_HT_ACTION_SMPS = 1,
	WLAN_HT_ACTION_PSMP = 2,
	WLAN_HT_ACTION_PCO_PHASE = 3,
	WLAN_HT_ACTION_CSI = 4,
	WLAN_HT_ACTION_NONCOMPRESSED_BF = 5,
	WLAN_HT_ACTION_COMPRESSED_BF = 6,
	WLAN_HT_ACTION_ASEL_IDX_FEEDBACK = 7,
};

/* Self Protected Action codes */
enum ieee80211_self_protected_actioncode {
	WLAN_SP_RESERVED = 0,
	WLAN_SP_MESH_PEERING_OPEN = 1,
	WLAN_SP_MESH_PEERING_CONFIRM = 2,
	WLAN_SP_MESH_PEERING_CLOSE = 3,
	WLAN_SP_MGK_INFORM = 4,
	WLAN_SP_MGK_ACK = 5,
};

/* Mesh action codes */
enum ieee80211_mesh_actioncode {
	WLAN_MESH_ACTION_LINK_METRIC_REPORT,
	WLAN_MESH_ACTION_HWMP_PATH_SELECTION,
	WLAN_MESH_ACTION_GATE_ANNOUNCEMENT,
	WLAN_MESH_ACTION_CONGESTION_CONTROL_NOTIFICATION,
	WLAN_MESH_ACTION_MCCA_SETUP_REQUEST,
	WLAN_MESH_ACTION_MCCA_SETUP_REPLY,
	WLAN_MESH_ACTION_MCCA_ADVERTISEMENT_REQUEST,
	WLAN_MESH_ACTION_MCCA_ADVERTISEMENT,
	WLAN_MESH_ACTION_MCCA_TEARDOWN,
	WLAN_MESH_ACTION_TBTT_ADJUSTMENT_REQUEST,
	WLAN_MESH_ACTION_TBTT_ADJUSTMENT_RESPONSE,
};

/* Security key length */
enum ieee80211_key_len {
	WLAN_KEY_LEN_WEP40 = 5,
	WLAN_KEY_LEN_WEP104 = 13,
	WLAN_KEY_LEN_CCMP = 16,
	WLAN_KEY_LEN_TKIP = 32,
	WLAN_KEY_LEN_AES_CMAC = 16,
};

/* Public action codes */
enum ieee80211_pub_actioncode {
	WLAN_PUB_ACTION_TDLS_DISCOVER_RES = 14,
};

/* TDLS action codes */
enum ieee80211_tdls_actioncode {
	WLAN_TDLS_SETUP_REQUEST = 0,
	WLAN_TDLS_SETUP_RESPONSE = 1,
	WLAN_TDLS_SETUP_CONFIRM = 2,
	WLAN_TDLS_TEARDOWN = 3,
	WLAN_TDLS_PEER_TRAFFIC_INDICATION = 4,
	WLAN_TDLS_CHANNEL_SWITCH_REQUEST = 5,
	WLAN_TDLS_CHANNEL_SWITCH_RESPONSE = 6,
	WLAN_TDLS_PEER_PSM_REQUEST = 7,
	WLAN_TDLS_PEER_PSM_RESPONSE = 8,
	WLAN_TDLS_PEER_TRAFFIC_RESPONSE = 9,
	WLAN_TDLS_DISCOVERY_REQUEST = 10,
};

/*
 * TDLS capabililites to be enabled in the 5th byte of the
 * @WLAN_EID_EXT_CAPABILITY information element
 */
#define WLAN_EXT_CAPA5_TDLS_ENABLED	BIT(5)
#define WLAN_EXT_CAPA5_TDLS_PROHIBITED	BIT(6)

/* TDLS specific payload type in the LLC/SNAP header */
#define WLAN_TDLS_SNAP_RFTYPE	0x2

/**
 * enum - mesh synchronization method identifier
 *
 * @IEEE80211_SYNC_METHOD_NEIGHBOR_OFFSET: the default synchronization method
 * @IEEE80211_SYNC_METHOD_VENDOR: a vendor specific synchronization method
 *	that will be specified in a vendor specific information element
 */
enum {
	IEEE80211_SYNC_METHOD_NEIGHBOR_OFFSET = 1,
	IEEE80211_SYNC_METHOD_VENDOR = 255,
};

/**
 * enum - mesh path selection protocol identifier
 *
 * @IEEE80211_PATH_PROTOCOL_HWMP: the default path selection protocol
 * @IEEE80211_PATH_PROTOCOL_VENDOR: a vendor specific protocol that will
 *	be specified in a vendor specific information element
 */
enum {
	IEEE80211_PATH_PROTOCOL_HWMP = 1,
	IEEE80211_PATH_PROTOCOL_VENDOR = 255,
};

/**
 * enum - mesh path selection metric identifier
 *
 * @IEEE80211_PATH_METRIC_AIRTIME: the default path selection metric
 * @IEEE80211_PATH_METRIC_VENDOR: a vendor specific metric that will be
 *	specified in a vendor specific information element
 */
enum {
	IEEE80211_PATH_METRIC_AIRTIME = 1,
	IEEE80211_PATH_METRIC_VENDOR = 255,
};

/**
 * enum ieee80211_root_mode_identifier - root mesh STA mode identifier
 *
 * These attribute are used by dot11MeshHWMPRootMode to set root mesh STA mode
 *
 * @IEEE80211_ROOTMODE_NO_ROOT: the mesh STA is not a root mesh STA (default)
 * @IEEE80211_ROOTMODE_ROOT: the mesh STA is a root mesh STA if greater than
 *	this value
 * @IEEE80211_PROACTIVE_PREQ_NO_PREP: the mesh STA is a root mesh STA supports
 *	the proactive PREQ with proactive PREP subfield set to 0
 * @IEEE80211_PROACTIVE_PREQ_WITH_PREP: the mesh STA is a root mesh STA
 *	supports the proactive PREQ with proactive PREP subfield set to 1
 * @IEEE80211_PROACTIVE_RANN: the mesh STA is a root mesh STA supports
 *	the proactive RANN
 */
enum ieee80211_root_mode_identifier {
	IEEE80211_ROOTMODE_NO_ROOT = 0,
	IEEE80211_ROOTMODE_ROOT = 1,
	IEEE80211_PROACTIVE_PREQ_NO_PREP = 2,
	IEEE80211_PROACTIVE_PREQ_WITH_PREP = 3,
	IEEE80211_PROACTIVE_RANN = 4,
};

/*
 * IEEE 802.11-2007 7.3.2.9 Country information element
 *
 * Minimum length is 8 octets, ie len must be evenly
 * divisible by 2
 */

/* Although the spec says 8 I'm seeing 6 in practice */
#define IEEE80211_COUNTRY_IE_MIN_LEN	6

/* The Country String field of the element shall be 3 octets in length */
#define IEEE80211_COUNTRY_STRING_LEN	3

/*
 * For regulatory extension stuff see IEEE 802.11-2007
 * Annex I (page 1141) and Annex J (page 1147). Also
 * review 7.3.2.9.
 *
 * When dot11RegulatoryClassesRequired is true and the
 * first_channel/reg_extension_id is >= 201 then the IE
 * compromises of the 'ext' struct represented below:
 *
 *  - Regulatory extension ID - when generating IE this just needs
 *    to be monotonically increasing for each triplet passed in
 *    the IE
 *  - Regulatory class - index into set of rules
 *  - Coverage class - index into air propagation time (Table 7-27),
 *    in microseconds, you can compute the air propagation time from
 *    the index by multiplying by 3, so index 10 yields a propagation
 *    of 10 us. Valid values are 0-31, values 32-255 are not defined
 *    yet. A value of 0 inicates air propagation of <= 1 us.
 *
 *  See also Table I.2 for Emission limit sets and table
 *  I.3 for Behavior limit sets. Table J.1 indicates how to map
 *  a reg_class to an emission limit set and behavior limit set.
 */
#define IEEE80211_COUNTRY_EXTENSION_ID 201

/*
 *  Channels numbers in the IE must be monotonically increasing
 *  if dot11RegulatoryClassesRequired is not true.
 *
 *  If dot11RegulatoryClassesRequired is true consecutive
 *  subband triplets following a regulatory triplet shall
 *  have monotonically increasing first_channel number fields.
 *
 *  Channel numbers shall not overlap.
 *
 *  Note that max_power is signed.
 */
struct ieee80211_country_ie_triplet {
	union {
		struct {
			u8 first_channel;
			u8 num_channels;
			s8 max_power;
		} __attribute__ ((packed)) chans;
		struct {
			u8 reg_extension_id;
			u8 reg_class;
			u8 coverage_class;
		} __attribute__ ((packed)) ext;
	};
} __attribute__ ((packed));

enum ieee80211_timeout_interval_type {
	WLAN_TIMEOUT_REASSOC_DEADLINE = 1 /* 802.11r */,
	WLAN_TIMEOUT_KEY_LIFETIME = 2 /* 802.11r */,
	WLAN_TIMEOUT_ASSOC_COMEBACK = 3 /* 802.11w */,
};

/* BACK action code */
enum ieee80211_back_actioncode {
	WLAN_ACTION_ADDBA_REQ = 0,
	WLAN_ACTION_ADDBA_RESP = 1,
	WLAN_ACTION_DELBA = 2,
};

/* BACK (block-ack) parties */
enum ieee80211_back_parties {
	WLAN_BACK_RECIPIENT = 0,
	WLAN_BACK_INITIATOR = 1,
};

/* SA Query action */
enum ieee80211_sa_query_action {
	WLAN_ACTION_SA_QUERY_REQUEST = 0,
	WLAN_ACTION_SA_QUERY_RESPONSE = 1,
};


/* cipher suite selectors */
#define WLAN_CIPHER_SUITE_USE_GROUP	0x000FAC00
#define WLAN_CIPHER_SUITE_WEP40		0x000FAC01
#define WLAN_CIPHER_SUITE_TKIP		0x000FAC02
/* reserved: 				0x000FAC03 */
#define WLAN_CIPHER_SUITE_CCMP		0x000FAC04
#define WLAN_CIPHER_SUITE_WEP104	0x000FAC05
#define WLAN_CIPHER_SUITE_AES_CMAC	0x000FAC06
#define WLAN_CIPHER_SUITE_GCMP		0x000FAC08

#define WLAN_CIPHER_SUITE_SMS4		0x00147201

/* AKM suite selectors */
#define WLAN_AKM_SUITE_8021X		0x000FAC01
#define WLAN_AKM_SUITE_PSK		0x000FAC02
#define WLAN_AKM_SUITE_SAE			0x000FAC08
#define WLAN_AKM_SUITE_FT_OVER_SAE	0x000FAC09

#define WLAN_MAX_KEY_LEN		32

#define WLAN_PMKID_LEN			16

#define WLAN_OUI_WFA			0x506f9a
#define WLAN_OUI_TYPE_WFA_P2P		9
#define WLAN_OUI_MICROSOFT		0x0050f2
#define WLAN_OUI_TYPE_MICROSOFT_WPA	1
#define WLAN_OUI_TYPE_MICROSOFT_WMM	2
#define WLAN_OUI_TYPE_MICROSOFT_WPS	4

/*
 * WMM/802.11e Tspec Element
 */
#define IEEE80211_WMM_IE_TSPEC_TID_MASK		0x0F
#define IEEE80211_WMM_IE_TSPEC_TID_SHIFT	1

enum ieee80211_tspec_status_code {
	IEEE80211_TSPEC_STATUS_ADMISS_ACCEPTED = 0,
	IEEE80211_TSPEC_STATUS_ADDTS_INVAL_PARAMS = 0x1,
};

struct ieee80211_tspec_ie {
	u8 element_id;
	u8 len;
	u8 oui[3];
	u8 oui_type;
	u8 oui_subtype;
	u8 version;
	__le16 tsinfo;
	u8 tsinfo_resvd;
	__le16 nominal_msdu;
	__le16 max_msdu;
	__le32 min_service_int;
	__le32 max_service_int;
	__le32 inactivity_int;
	__le32 suspension_int;
	__le32 service_start_time;
	__le32 min_data_rate;
	__le32 mean_data_rate;
	__le32 peak_data_rate;
	__le32 max_burst_size;
	__le32 delay_bound;
	__le32 min_phy_rate;
	__le16 sba;
	__le16 medium_time;
} __packed;

/**
 * ieee80211_get_qos_ctl - get pointer to qos control bytes
 * @hdr: the frame
 *
 * The qos ctrl bytes come after the frame_control, duration, seq_num
 * and 3 or 4 addresses of length ETH_ALEN.
 * 3 addr: 2 + 2 + 2 + 3*6 = 24
 * 4 addr: 2 + 2 + 2 + 4*6 = 30
 */
static inline u8 *ieee80211_get_qos_ctl(struct ieee80211_hdr *hdr)
{
	if (ieee80211_has_a4(hdr->frame_control))
		return (u8 *)hdr + 30;
	else
		return (u8 *)hdr + 24;
}

/**
 * ieee80211_get_SA - get pointer to SA
 * @hdr: the frame
 *
 * Given an 802.11 frame, this function returns the offset
 * to the source address (SA). It does not verify that the
 * header is long enough to contain the address, and the
 * header must be long enough to contain the frame control
 * field.
 */
static inline u8 *ieee80211_get_SA(struct ieee80211_hdr *hdr)
{
	if (ieee80211_has_a4(hdr->frame_control))
		return hdr->addr4;
	if (ieee80211_has_fromds(hdr->frame_control))
		return hdr->addr3;
	return hdr->addr2;
}

/**
 * ieee80211_get_DA - get pointer to DA
 * @hdr: the frame
 *
 * Given an 802.11 frame, this function returns the offset
 * to the destination address (DA). It does not verify that
 * the header is long enough to contain the address, and the
 * header must be long enough to contain the frame control
 * field.
 */
static inline u8 *ieee80211_get_DA(struct ieee80211_hdr *hdr)
{
	if (ieee80211_has_tods(hdr->frame_control))
		return hdr->addr3;
	else
		return hdr->addr1;
}

/**
 * ieee80211_is_robust_mgmt_frame - check if frame is a robust management frame
 * @hdr: the frame (buffer must include at least the first octet of payload)
 */
static inline bool ieee80211_is_robust_mgmt_frame(struct ieee80211_hdr *hdr)
{
	if (ieee80211_is_disassoc(hdr->frame_control) ||
	    ieee80211_is_deauth(hdr->frame_control))
		return true;

	if (ieee80211_is_action(hdr->frame_control)) {
		u8 *category;

		/*
		 * Action frames, excluding Public Action frames, are Robust
		 * Management Frames. However, if we are looking at a Protected
		 * frame, skip the check since the data may be encrypted and
		 * the frame has already been found to be a Robust Management
		 * Frame (by the other end).
		 */
		if (ieee80211_has_protected(hdr->frame_control))
			return true;
		category = ((u8 *) hdr) + 24;
		return *category != WLAN_CATEGORY_PUBLIC &&
			*category != WLAN_CATEGORY_HT &&
			*category != WLAN_CATEGORY_SELF_PROTECTED &&
			*category != WLAN_CATEGORY_VENDOR_SPECIFIC;
	}

	return false;
}

/**
 * ieee80211_is_public_action - check if frame is a public action frame
 * @hdr: the frame
 * @len: length of the frame
 */
static inline bool ieee80211_is_public_action(struct ieee80211_hdr *hdr,
					      size_t len)
{
	struct ieee80211_mgmt *mgmt = (void *)hdr;

	if (len < IEEE80211_MIN_ACTION_SIZE)
		return false;
	if (!ieee80211_is_action(hdr->frame_control))
		return false;
	return mgmt->u.action.category == WLAN_CATEGORY_PUBLIC;
}

/**
 * ieee80211_dsss_chan_to_freq - get channel center frequency
 * @channel: the DSSS channel
 *
 * Convert IEEE802.11 DSSS channel to the center frequency (MHz).
 * Ref IEEE 802.11-2007 section 15.6
 */
static inline int ieee80211_dsss_chan_to_freq(int channel)
{
	if ((channel > 0) && (channel < 14))
		return 2407 + (channel * 5);
	else if (channel == 14)
		return 2484;
	else
		return -1;
}

/**
 * ieee80211_freq_to_dsss_chan - get channel
 * @freq: the frequency
 *
 * Convert frequency (MHz) to IEEE802.11 DSSS channel
 * Ref IEEE 802.11-2007 section 15.6
 *
 * This routine selects the channel with the closest center frequency.
 */
static inline int ieee80211_freq_to_dsss_chan(int freq)
{
	if ((freq >= 2410) && (freq < 2475))
		return (freq - 2405) / 5;
	else if ((freq >= 2482) && (freq < 2487))
		return 14;
	else
		return -1;
}

/**
 * ieee80211_tu_to_usec - convert time units (TU) to microseconds
 * @tu: the TUs
 */
static inline unsigned long ieee80211_tu_to_usec(unsigned long tu)
{
	return 1024 * tu;
}

/**
 * ieee80211_check_tim - check if AID bit is set in TIM
 * @tim: the TIM IE
 * @tim_len: length of the TIM IE
 * @aid: the AID to look for
 */
static inline bool ieee80211_check_tim(struct ieee80211_tim_ie *tim,
				       u8 tim_len, u16 aid)
{
	u8 mask;
	u8 index, indexn1, indexn2;

	if (unlikely(!tim || tim_len < sizeof(*tim)))
		return false;

	aid &= 0x3fff;
	index = aid / 8;
	mask  = 1 << (aid & 7);

	indexn1 = tim->bitmap_ctrl & 0xfe;
	indexn2 = tim_len + indexn1 - 4;

	if (index < indexn1 || index > indexn2)
		return false;

	index -= indexn1;

	return !!(tim->virtual_map[index] & mask);
}

#endif /* LINUX_IEEE80211_H */<|MERGE_RESOLUTION|>--- conflicted
+++ resolved
@@ -1179,8 +1179,6 @@
 } __packed;
 
 /**
-<<<<<<< HEAD
-=======
  * enum ieee80211_vht_mcs_support - VHT MCS support definitions
  * @IEEE80211_VHT_MCS_SUPPORT_0_7: MCSes 0-7 are supported for the
  *	number of streams
@@ -1202,7 +1200,6 @@
 };
 
 /**
->>>>>>> 0751f865
  * struct ieee80211_vht_cap - VHT capabilities
  *
  * This structure is the "VHT capabilities element" as
