
config CLKDEV_LOOKUP
	bool
	select HAVE_CLK

config HAVE_CLK_PREPARE
	bool

config COMMON_CLK
	bool
	select HAVE_CLK_PREPARE
	select CLKDEV_LOOKUP
	select SRCU
	select RATIONAL
	---help---
	  The common clock framework is a single definition of struct
	  clk, useful across many platforms, as well as an
	  implementation of the clock API in include/linux/clk.h.
	  Architectures utilizing the common struct clk should select
	  this option.

menu "Common Clock Framework"
	depends on COMMON_CLK

config COMMON_CLK_WM831X
	tristate "Clock driver for WM831x/2x PMICs"
	depends on MFD_WM831X
	---help---
          Supports the clocking subsystem of the WM831x/2x series of
	  PMICs from Wolfson Microelectronics.

source "drivers/clk/versatile/Kconfig"

config COMMON_CLK_MAX_GEN
        bool

config COMMON_CLK_MAX77686
	tristate "Clock driver for Maxim 77686 MFD"
	depends on MFD_MAX77686
	select COMMON_CLK_MAX_GEN
	---help---
	  This driver supports Maxim 77686 crystal oscillator clock. 

config COMMON_CLK_MAX77802
	tristate "Clock driver for Maxim 77802 PMIC"
	depends on MFD_MAX77686
	select COMMON_CLK_MAX_GEN
	---help---
	  This driver supports Maxim 77802 crystal oscillator clock.

config COMMON_CLK_RK808
	tristate "Clock driver for RK808"
	depends on MFD_RK808
	---help---
	  This driver supports RK808 crystal oscillator clock. These
	  multi-function devices have two fixed-rate oscillators,
	  clocked at 32KHz each. Clkout1 is always on, Clkout2 can off
	  by control register.

config COMMON_CLK_SCPI
	tristate "Clock driver controlled via SCPI interface"
	depends on ARM_SCPI_PROTOCOL || COMPILE_TEST
	  ---help---
	  This driver provides support for clocks that are controlled
	  by firmware that implements the SCPI interface.

	  This driver uses SCPI Message Protocol to interact with the
	  firmware providing all the clock controls.

config COMMON_CLK_SI5351
	tristate "Clock driver for SiLabs 5351A/B/C"
	depends on I2C
	select REGMAP_I2C
	select RATIONAL
	---help---
	  This driver supports Silicon Labs 5351A/B/C programmable clock
	  generators.

config COMMON_CLK_SI514
	tristate "Clock driver for SiLabs 514 devices"
	depends on I2C
	depends on OF
	select REGMAP_I2C
	help
	---help---
	  This driver supports the Silicon Labs 514 programmable clock
	  generator.

config COMMON_CLK_SI570
	tristate "Clock driver for SiLabs 570 and compatible devices"
	depends on I2C
	depends on OF
	select REGMAP_I2C
	help
	---help---
	  This driver supports Silicon Labs 570/571/598/599 programmable
	  clock generators.

config COMMON_CLK_CDCE706
	tristate "Clock driver for TI CDCE706 clock synthesizer"
	depends on I2C
	select REGMAP_I2C
	select RATIONAL
	---help---
	  This driver supports TI CDCE706 programmable 3-PLL clock synthesizer.

config COMMON_CLK_CDCE925
	tristate "Clock driver for TI CDCE925 devices"
	depends on I2C
	depends on OF
	select REGMAP_I2C
	help
	---help---
	  This driver supports the TI CDCE925 programmable clock synthesizer.
	  The chip contains two PLLs with spread-spectrum clocking support and
	  five output dividers. The driver only supports the following setup,
	  and uses a fixed setting for the output muxes.
	  Y1 is derived from the input clock
	  Y2 and Y3 derive from PLL1
	  Y4 and Y5 derive from PLL2
	  Given a target output frequency, the driver will set the PLL and
	  divider to best approximate the desired output.

config COMMON_CLK_CS2000_CP
	tristate "Clock driver for CS2000 Fractional-N Clock Synthesizer & Clock Multiplier"
	depends on I2C
	help
	  If you say yes here you get support for the CS2000 clock multiplier.

config COMMON_CLK_S2MPS11
	tristate "Clock driver for S2MPS1X/S5M8767 MFD"
	depends on MFD_SEC_CORE
	---help---
	  This driver supports S2MPS11/S2MPS14/S5M8767 crystal oscillator
	  clock. These multi-function devices have two (S2MPS14) or three
	  (S2MPS11, S5M8767) fixed-rate oscillators, clocked at 32KHz each.

config CLK_TWL6040
	tristate "External McPDM functional clock from twl6040"
	depends on TWL6040_CORE
	---help---
	  Enable the external functional clock support on OMAP4+ platforms for
	  McPDM. McPDM module is using the external bit clock on the McPDM bus
	  as functional clock.

config COMMON_CLK_AXI_CLKGEN
	tristate "AXI clkgen driver"
	depends on ARCH_ZYNQ || MICROBLAZE || COMPILE_TEST
	help
	---help---
	  Support for the Analog Devices axi-clkgen pcore clock generator for Xilinx
	  FPGAs. It is commonly used in Analog Devices' reference designs.

config CLK_QORIQ
	bool "Clock driver for Freescale QorIQ platforms"
	depends on (PPC_E500MC || ARM || ARM64 || COMPILE_TEST) && OF
	---help---
	  This adds the clock driver support for Freescale QorIQ platforms
	  using common clock framework.

config COMMON_CLK_XGENE
	bool "Clock driver for APM XGene SoC"
	default y
	depends on ARM64 || COMPILE_TEST
	---help---
	  Sypport for the APM X-Gene SoC reference, PLL, and device clocks.

config COMMON_CLK_KEYSTONE
	tristate "Clock drivers for Keystone based SOCs"
	depends on (ARCH_KEYSTONE || COMPILE_TEST) && OF
	---help---
          Supports clock drivers for Keystone based SOCs. These SOCs have local
	  a power sleep control module that gate the clock to the IPs and PLLs.

config COMMON_CLK_NXP
	def_bool COMMON_CLK && (ARCH_LPC18XX || ARCH_LPC32XX)
	select REGMAP_MMIO if ARCH_LPC32XX
	select MFD_SYSCON if ARCH_LPC18XX
	---help---
	  Support for clock providers on NXP platforms.

config COMMON_CLK_PALMAS
	tristate "Clock driver for TI Palmas devices"
	depends on MFD_PALMAS
	---help---
	  This driver supports TI Palmas devices 32KHz output KG and KG_AUDIO
	  using common clock framework.

config COMMON_CLK_PWM
	tristate "Clock driver for PWMs used as clock outputs"
	depends on PWM
	---help---
	  Adapter driver so that any PWM output can be (mis)used as clock signal
	  at 50% duty cycle.

config COMMON_CLK_PXA
	def_bool COMMON_CLK && ARCH_PXA
	---help---
	  Support for the Marvell PXA SoC.

<<<<<<< HEAD
config COMMON_CLK_TANGOX
	bool "Clock driver for Sigma Designs SMP86xx/SMP87xx SOCs"
	depends on OF
	---help---
	  This driver supports the Sigma Designs SMP86xx and SMP87xx clock
	  tree.
=======
config COMMON_CLK_PIC32
	def_bool COMMON_CLK && MACH_PIC32

config COMMON_CLK_OXNAS
	bool "Clock driver for the OXNAS SoC Family"
	select MFD_SYSCON
	---help---
	  Support for the OXNAS SoC Family clocks.
>>>>>>> 523d939e

source "drivers/clk/bcm/Kconfig"
source "drivers/clk/hisilicon/Kconfig"
source "drivers/clk/mvebu/Kconfig"
source "drivers/clk/qcom/Kconfig"
source "drivers/clk/renesas/Kconfig"
source "drivers/clk/samsung/Kconfig"
source "drivers/clk/tegra/Kconfig"
source "drivers/clk/ti/Kconfig"

endmenu<|MERGE_RESOLUTION|>--- conflicted
+++ resolved
@@ -198,14 +198,6 @@
 	---help---
 	  Support for the Marvell PXA SoC.
 
-<<<<<<< HEAD
-config COMMON_CLK_TANGOX
-	bool "Clock driver for Sigma Designs SMP86xx/SMP87xx SOCs"
-	depends on OF
-	---help---
-	  This driver supports the Sigma Designs SMP86xx and SMP87xx clock
-	  tree.
-=======
 config COMMON_CLK_PIC32
 	def_bool COMMON_CLK && MACH_PIC32
 
@@ -214,7 +206,13 @@
 	select MFD_SYSCON
 	---help---
 	  Support for the OXNAS SoC Family clocks.
->>>>>>> 523d939e
+
+config COMMON_CLK_TANGOX
+	bool "Clock driver for Sigma Designs SMP86xx/SMP87xx SOCs"
+	depends on OF
+	---help---
+	  This driver supports the Sigma Designs SMP86xx and SMP87xx clock
+	  tree.
 
 source "drivers/clk/bcm/Kconfig"
 source "drivers/clk/hisilicon/Kconfig"
