--- conflicted
+++ resolved
@@ -2324,14 +2324,9 @@
 	hlist_for_each_entry_safe(orphan, tmp2, &clk_orphan_list, child_node) {
 		if (orphan->num_parents && orphan->ops->get_parent) {
 			i = orphan->ops->get_parent(orphan->hw);
-<<<<<<< HEAD
 			if (i >= 0 && i < orphan->num_parents &&
 			    !strcmp(clk->name, orphan->parent_names[i]))
-				__clk_reparent(orphan, clk);
-=======
-			if (!strcmp(clk->name, orphan->parent_names[i]))
 				clk_core_reparent(orphan, clk);
->>>>>>> c517d838
 			continue;
 		}
 
