/*
 * Copyright (C) 2011 Sascha Hauer, Pengutronix <s.hauer@pengutronix.de>
 * Copyright (C) 2011 Richard Zhao, Linaro <richard.zhao@linaro.org>
 * Copyright (C) 2011-2012 Mike Turquette, Linaro Ltd <mturquette@linaro.org>
 *
 * This program is free software; you can redistribute it and/or modify
 * it under the terms of the GNU General Public License version 2 as
 * published by the Free Software Foundation.
 *
 * Simple multiplexer clock implementation
 */

#include <linux/clk-provider.h>
#include <linux/module.h>
#include <linux/slab.h>
#include <linux/io.h>
#include <linux/err.h>
#include <linux/of.h>
#include <linux/of_address.h>

/*
 * DOC: basic adjustable multiplexer clock that cannot gate
 *
 * Traits of this clock:
 * prepare - clk_prepare only ensures that parents are prepared
 * enable - clk_enable only ensures that parents are enabled
 * rate - rate is only affected by parent switching.  No clk_set_rate support
 * parent - parent is adjustable through clk_set_parent
 */

static u8 clk_mux_get_parent(struct clk_hw *hw)
{
	struct clk_mux *mux = to_clk_mux(hw);
	int num_parents = clk_hw_get_num_parents(hw);
	u32 val;

	/*
	 * FIXME need a mux-specific flag to determine if val is bitwise or numeric
	 * e.g. sys_clkin_ck's clksel field is 3 bits wide, but ranges from 0x1
	 * to 0x7 (index starts at one)
	 * OTOH, pmd_trace_clk_mux_ck uses a separate bit for each clock, so
	 * val = 0x4 really means "bit 2, index starts at bit 0"
	 */
	val = clk_readl(mux->reg) >> mux->shift;
	val &= mux->mask;

	if (mux->table) {
		int i;

		for (i = 0; i < num_parents; i++)
			if (mux->table[i] == val)
				return i;
		return -EINVAL;
	}

	if (val && (mux->flags & CLK_MUX_INDEX_BIT))
		val = ffs(val) - 1;

	if (val && (mux->flags & CLK_MUX_INDEX_ONE))
		val--;

	if (val >= num_parents)
		return -EINVAL;

	return val;
}

static int clk_mux_set_parent(struct clk_hw *hw, u8 index)
{
	struct clk_mux *mux = to_clk_mux(hw);
	u32 val;
	unsigned long flags = 0;

	if (mux->table) {
		index = mux->table[index];
	} else {
		if (mux->flags & CLK_MUX_INDEX_BIT)
			index = 1 << index;

		if (mux->flags & CLK_MUX_INDEX_ONE)
			index++;
	}

	if (mux->lock)
		spin_lock_irqsave(mux->lock, flags);
	else
		__acquire(mux->lock);

	if (mux->flags & CLK_MUX_HIWORD_MASK) {
		val = mux->mask << (mux->shift + 16);
	} else {
		val = clk_readl(mux->reg);
		val &= ~(mux->mask << mux->shift);
	}
	val |= index << mux->shift;
	clk_writel(val, mux->reg);

	if (mux->lock)
		spin_unlock_irqrestore(mux->lock, flags);
	else
		__release(mux->lock);

	return 0;
}

const struct clk_ops clk_mux_ops = {
	.get_parent = clk_mux_get_parent,
	.set_parent = clk_mux_set_parent,
	.determine_rate = __clk_mux_determine_rate,
};
EXPORT_SYMBOL_GPL(clk_mux_ops);

const struct clk_ops clk_mux_ro_ops = {
	.get_parent = clk_mux_get_parent,
};
EXPORT_SYMBOL_GPL(clk_mux_ro_ops);

struct clk_hw *clk_hw_register_mux_table(struct device *dev, const char *name,
		const char * const *parent_names, u8 num_parents,
		unsigned long flags,
		void __iomem *reg, u8 shift, u32 mask,
		u8 clk_mux_flags, u32 *table, spinlock_t *lock)
{
	struct clk_mux *mux;
	struct clk_hw *hw;
	struct clk_init_data init;
	u8 width = 0;
	int ret;

	if (clk_mux_flags & CLK_MUX_HIWORD_MASK) {
		width = fls(mask) - ffs(mask) + 1;
		if (width + shift > 16) {
			pr_err("mux value exceeds LOWORD field\n");
			return ERR_PTR(-EINVAL);
		}
	}

	/* allocate the mux */
	mux = kzalloc(sizeof(struct clk_mux), GFP_KERNEL);
	if (!mux) {
		pr_err("%s: could not allocate mux clk\n", __func__);
		return ERR_PTR(-ENOMEM);
	}

	init.name = name;
	if (clk_mux_flags & CLK_MUX_READ_ONLY)
		init.ops = &clk_mux_ro_ops;
	else
		init.ops = &clk_mux_ops;
	init.flags = flags | CLK_IS_BASIC;
	init.parent_names = parent_names;
	init.num_parents = num_parents;

	/* struct clk_mux assignments */
	mux->reg = reg;
	mux->shift = shift;
	mux->mask = mask;
	mux->flags = clk_mux_flags;
	mux->lock = lock;
	mux->table = table;
	mux->hw.init = &init;

	hw = &mux->hw;
	ret = clk_hw_register(dev, hw);
	if (ret) {
		kfree(mux);
		hw = ERR_PTR(ret);
	}

	return hw;
}
EXPORT_SYMBOL_GPL(clk_hw_register_mux_table);

struct clk *clk_register_mux_table(struct device *dev, const char *name,
		const char * const *parent_names, u8 num_parents,
		unsigned long flags,
		void __iomem *reg, u8 shift, u32 mask,
		u8 clk_mux_flags, u32 *table, spinlock_t *lock)
{
	struct clk_hw *hw;

	hw = clk_hw_register_mux_table(dev, name, parent_names, num_parents,
				       flags, reg, shift, mask, clk_mux_flags,
				       table, lock);
	if (IS_ERR(hw))
		return ERR_CAST(hw);
	return hw->clk;
}
EXPORT_SYMBOL_GPL(clk_register_mux_table);

struct clk *clk_register_mux(struct device *dev, const char *name,
		const char * const *parent_names, u8 num_parents,
		unsigned long flags,
		void __iomem *reg, u8 shift, u8 width,
		u8 clk_mux_flags, spinlock_t *lock)
{
	u32 mask = BIT(width) - 1;

	return clk_register_mux_table(dev, name, parent_names, num_parents,
				      flags, reg, shift, mask, clk_mux_flags,
				      NULL, lock);
}
EXPORT_SYMBOL_GPL(clk_register_mux);

struct clk_hw *clk_hw_register_mux(struct device *dev, const char *name,
		const char * const *parent_names, u8 num_parents,
		unsigned long flags,
		void __iomem *reg, u8 shift, u8 width,
		u8 clk_mux_flags, spinlock_t *lock)
{
	u32 mask = BIT(width) - 1;

	return clk_hw_register_mux_table(dev, name, parent_names, num_parents,
				      flags, reg, shift, mask, clk_mux_flags,
				      NULL, lock);
}
EXPORT_SYMBOL_GPL(clk_hw_register_mux);

void clk_unregister_mux(struct clk *clk)
{
	struct clk_mux *mux;
	struct clk_hw *hw;

	hw = __clk_get_hw(clk);
	if (!hw)
		return;

	mux = to_clk_mux(hw);

	clk_unregister(clk);
	kfree(mux);
}
EXPORT_SYMBOL_GPL(clk_unregister_mux);

<<<<<<< HEAD
#ifdef CONFIG_OF
static void __init of_mux_clk_setup(struct device_node *node)
{
	struct clk *clk;
	const char *clk_name = node->name;
	int nparents;
	const char **pnames;
	void __iomem *reg;
	int mux_flags = 0;
	u32 *table = NULL;
	int table_len;
	u32 shift;
	u32 width;
	u32 mask;
	int i;

	if (of_property_read_u32(node, "clock-mux-shift", &shift))
		return;

	if (of_property_read_u32(node, "clock-mux-width", &width))
		return;

	if (of_property_read_bool(node, "clock-mux-index-one"))
		mux_flags |= CLK_MUX_INDEX_ONE;

	if (of_property_read_bool(node, "clock-mux-index-bit"))
		mux_flags |= CLK_MUX_INDEX_BIT;

	if (of_property_read_bool(node, "clock-mux-hiword-mask"))
		mux_flags |= CLK_MUX_HIWORD_MASK;

	of_property_read_string(node, "clock-output-names", &clk_name);

	nparents = of_clk_get_parent_count(node);
	if (nparents <= 0)
		return;

	table_len = of_property_count_u32_elems(node, "clock-mux-table");
	if (table_len > 0 && table_len != nparents)
		return;

	pnames = kzalloc(nparents * sizeof(*pnames), GFP_KERNEL);
	if (!pnames)
		return;

	for (i = 0; i < nparents; i++)
		pnames[i] = of_clk_get_parent_name(node, i);

	if (table_len > 0) {
		table = kzalloc(table_len * sizeof(*table), GFP_KERNEL);
		if (!table)
			goto err;

		of_property_read_u32_array(node, "clock-mux-table",
					   table, table_len);
	}

	reg = of_iomap(node, 0);
	if (!reg)
		goto err;

	mask = BIT(width) - 1;

	clk = clk_register_mux_table(NULL, clk_name, pnames, nparents, 0,
				     reg, shift, mask, mux_flags, table,
				     NULL);
	if (IS_ERR(clk))
		goto err;

	of_clk_add_provider(node, of_clk_src_simple_get, clk);

	kfree(pnames);
	return;

err:
	kfree(pnames);
	kfree(table);
}
CLK_OF_DECLARE(mux_clk, "mux-clock", of_mux_clk_setup);
#endif
=======
void clk_hw_unregister_mux(struct clk_hw *hw)
{
	struct clk_mux *mux;

	mux = to_clk_mux(hw);

	clk_hw_unregister(hw);
	kfree(mux);
}
EXPORT_SYMBOL_GPL(clk_hw_unregister_mux);
>>>>>>> 523d939e
<|MERGE_RESOLUTION|>--- conflicted
+++ resolved
@@ -232,7 +232,17 @@
 }
 EXPORT_SYMBOL_GPL(clk_unregister_mux);
 
-<<<<<<< HEAD
+void clk_hw_unregister_mux(struct clk_hw *hw)
+{
+	struct clk_mux *mux;
+
+	mux = to_clk_mux(hw);
+
+	clk_hw_unregister(hw);
+	kfree(mux);
+}
+EXPORT_SYMBOL_GPL(clk_hw_unregister_mux);
+
 #ifdef CONFIG_OF
 static void __init of_mux_clk_setup(struct device_node *node)
 {
@@ -312,16 +322,4 @@
 	kfree(table);
 }
 CLK_OF_DECLARE(mux_clk, "mux-clock", of_mux_clk_setup);
-#endif
-=======
-void clk_hw_unregister_mux(struct clk_hw *hw)
-{
-	struct clk_mux *mux;
-
-	mux = to_clk_mux(hw);
-
-	clk_hw_unregister(hw);
-	kfree(mux);
-}
-EXPORT_SYMBOL_GPL(clk_hw_unregister_mux);
->>>>>>> 523d939e
+#endif