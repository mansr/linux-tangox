#
# fbdev configuration
#

menuconfig FB
	tristate "Support for frame buffer devices"
	select FB_CMDLINE
	---help---
	  The frame buffer device provides an abstraction for the graphics
	  hardware. It represents the frame buffer of some video hardware and
	  allows application software to access the graphics hardware through
	  a well-defined interface, so the software doesn't need to know
	  anything about the low-level (hardware register) stuff.

	  Frame buffer devices work identically across the different
	  architectures supported by Linux and make the implementation of
	  application programs easier and more portable; at this point, an X
	  server exists which uses the frame buffer device exclusively.
	  On several non-X86 architectures, the frame buffer device is the
	  only way to use the graphics hardware.

	  The device is accessed through special device nodes, usually located
	  in the /dev directory, i.e. /dev/fb*.

	  You need an utility program called fbset to make full use of frame
	  buffer devices. Please read <file:Documentation/fb/framebuffer.txt>
	  and the Framebuffer-HOWTO at
	  <http://www.munted.org.uk/programming/Framebuffer-HOWTO-1.3.html> for more
	  information.

	  Say Y here and to the driver for your graphics board below if you
	  are compiling a kernel for a non-x86 architecture.

	  If you are compiling for the x86 architecture, you can say Y if you
	  want to play with it, but it is not essential. Please note that
	  running graphical applications that directly touch the hardware
	  (e.g. an accelerated X server) and that are not frame buffer
	  device-aware may cause unexpected results. If unsure, say N.

config FIRMWARE_EDID
       bool "Enable firmware EDID"
       depends on FB
       default n
       ---help---
         This enables access to the EDID transferred from the firmware.
	 On the i386, this is from the Video BIOS. Enable this if DDC/I2C
	 transfers do not work for your driver and if you are using
	 nvidiafb, i810fb or savagefb.

	 In general, choosing Y for this option is safe.  If you
	 experience extremely long delays while booting before you get
	 something on your display, try setting this to N.  Matrox cards in
	 combination with certain motherboards and monitors are known to
	 suffer from this problem.

config FB_CMDLINE
	bool

config FB_DDC
       tristate
       depends on FB
       select I2C_ALGOBIT
       select I2C
       default n

config FB_BOOT_VESA_SUPPORT
	bool
	depends on FB
	default n
	---help---
	  If true, at least one selected framebuffer driver can take advantage
	  of VESA video modes set at an early boot stage via the vga= parameter.

config FB_CFB_FILLRECT
	tristate
	depends on FB
	default n
	---help---
	  Include the cfb_fillrect function for generic software rectangle
	  filling. This is used by drivers that don't provide their own
	  (accelerated) version.

config FB_CFB_COPYAREA
	tristate
	depends on FB
	default n
	---help---
	  Include the cfb_copyarea function for generic software area copying.
	  This is used by drivers that don't provide their own (accelerated)
	  version.

config FB_CFB_IMAGEBLIT
	tristate
	depends on FB
	default n
	---help---
	  Include the cfb_imageblit function for generic software image
	  blitting. This is used by drivers that don't provide their own
	  (accelerated) version.

config FB_CFB_REV_PIXELS_IN_BYTE
	bool
	depends on FB
	default n
	---help---
	  Allow generic frame-buffer functions to work on displays with 1, 2
	  and 4 bits per pixel depths which has opposite order of pixels in
	  byte order to bytes in long order.

config FB_SYS_FILLRECT
	tristate
	depends on FB
	default n
	---help---
	  Include the sys_fillrect function for generic software rectangle
	  filling. This is used by drivers that don't provide their own
	  (accelerated) version and the framebuffer is in system RAM.

config FB_SYS_COPYAREA
	tristate
	depends on FB
	default n
	---help---
	  Include the sys_copyarea function for generic software area copying.
	  This is used by drivers that don't provide their own (accelerated)
	  version and the framebuffer is in system RAM.

config FB_SYS_IMAGEBLIT
	tristate
	depends on FB
	default n
	---help---
	  Include the sys_imageblit function for generic software image
	  blitting. This is used by drivers that don't provide their own
	  (accelerated) version and the framebuffer is in system RAM.

menuconfig FB_FOREIGN_ENDIAN
	bool "Framebuffer foreign endianness support"
	depends on FB
	---help---
	  This menu will let you enable support for the framebuffers with
	  non-native endianness (e.g. Little-Endian framebuffer on a
	  Big-Endian machine). Most probably you don't have such hardware,
	  so it's safe to say "n" here.

choice
	prompt "Choice endianness support"
	depends on FB_FOREIGN_ENDIAN

config FB_BOTH_ENDIAN
	bool "Support for Big- and Little-Endian framebuffers"

config FB_BIG_ENDIAN
	bool "Support for Big-Endian framebuffers only"

config FB_LITTLE_ENDIAN
	bool "Support for Little-Endian framebuffers only"

endchoice

config FB_SYS_FOPS
       tristate
       depends on FB
       default n

config FB_DEFERRED_IO
	bool
	depends on FB

config FB_HECUBA
	tristate
	depends on FB
	depends on FB_DEFERRED_IO

config FB_SVGALIB
	tristate
	depends on FB
	default n
	---help---
	  Common utility functions useful to fbdev drivers of VGA-based
	  cards.

config FB_MACMODES
       tristate
       depends on FB
       default n

config FB_BACKLIGHT
	bool
	depends on FB
	select BACKLIGHT_LCD_SUPPORT
	select BACKLIGHT_CLASS_DEVICE
	default n

config FB_MODE_HELPERS
        bool "Enable Video Mode Handling Helpers"
        depends on FB
	default n
	---help---
	  This enables functions for handling video modes using the
	  Generalized Timing Formula and the EDID parser. A few drivers rely
          on this feature such as the radeonfb, rivafb, and the i810fb. If
	  your driver does not take advantage of this feature, choosing Y will
	  just increase the kernel size by about 5K.

config FB_TILEBLITTING
       bool "Enable Tile Blitting Support"
       depends on FB
       default n
       ---help---
         This enables tile blitting.  Tile blitting is a drawing technique
	 where the screen is divided into rectangular sections (tiles), whereas
	 the standard blitting divides the screen into pixels. Because the
	 default drawing element is a tile, drawing functions will be passed
	 parameters in terms of number of tiles instead of number of pixels.
	 For example, to draw a single character, instead of using bitmaps,
	 an index to an array of bitmaps will be used.  To clear or move a
	 rectangular section of a screen, the rectangle will be described in
	 terms of number of tiles in the x- and y-axis.

	 This is particularly important to one driver, matroxfb.  If
	 unsure, say N.

comment "Frame buffer hardware drivers"
	depends on FB

config FB_GRVGA
	tristate "Aeroflex Gaisler framebuffer support"
	depends on FB && SPARC
	select FB_CFB_FILLRECT
	select FB_CFB_COPYAREA
	select FB_CFB_IMAGEBLIT
	---help---
	This enables support for the SVGACTRL framebuffer in the GRLIB IP library from Aeroflex Gaisler.

config FB_CIRRUS
	tristate "Cirrus Logic support"
	depends on FB && (ZORRO || PCI)
	select FB_CFB_FILLRECT
	select FB_CFB_COPYAREA
	select FB_CFB_IMAGEBLIT
	---help---
	  This enables support for Cirrus Logic GD542x/543x based boards on
	  Amiga: SD64, Piccolo, Picasso II/II+, Picasso IV, or EGS Spectrum.

	  If you have a PCI-based system, this enables support for these
	  chips: GD-543x, GD-544x, GD-5480.

	  Please read the file <file:Documentation/fb/cirrusfb.txt>.

	  Say N unless you have such a graphics board or plan to get one
	  before you next recompile the kernel.

config FB_PM2
	tristate "Permedia2 support"
	depends on FB && ((AMIGA && BROKEN) || PCI)
	select FB_CFB_FILLRECT
	select FB_CFB_COPYAREA
	select FB_CFB_IMAGEBLIT
	help
	  This is the frame buffer device driver for cards based on
	  the 3D Labs Permedia, Permedia 2 and Permedia 2V chips.
	  The driver was tested on the following cards:
		Diamond FireGL 1000 PRO AGP
		ELSA Gloria Synergy PCI
		Appian Jeronimo PRO (both heads) PCI
		3DLabs Oxygen ACX aka EONtronics Picasso P2 PCI
		Techsource Raptor GFX-8P (aka Sun PGX-32) on SPARC
		ASK Graphic Blaster Exxtreme AGP

	  To compile this driver as a module, choose M here: the
	  module will be called pm2fb.

config FB_PM2_FIFO_DISCONNECT
	bool "enable FIFO disconnect feature"
	depends on FB_PM2 && PCI
	help
	  Support the Permedia2 FIFO disconnect feature.

config FB_ARMCLCD
	tristate "ARM PrimeCell PL110 support"
	depends on ARM || ARM64 || COMPILE_TEST
	depends on FB && ARM_AMBA
	select FB_CFB_FILLRECT
	select FB_CFB_COPYAREA
	select FB_CFB_IMAGEBLIT
	select FB_MODE_HELPERS if OF
	select VIDEOMODE_HELPERS if OF
	help
	  This framebuffer device driver is for the ARM PrimeCell PL110
	  Colour LCD controller.  ARM PrimeCells provide the building
	  blocks for System on a Chip devices.

	  If you want to compile this as a module (=code which can be
	  inserted into and removed from the running kernel), say M
	  here and read <file:Documentation/kbuild/modules.txt>.  The module
	  will be called amba-clcd.

# Helper logic selected only by the ARM Versatile platform family.
config PLAT_VERSATILE_CLCD
	def_bool ARCH_VERSATILE || ARCH_REALVIEW || ARCH_VEXPRESS || ARCH_INTEGRATOR
	depends on ARM
	depends on FB_ARMCLCD && FB=y

config FB_ACORN
	bool "Acorn VIDC support"
	depends on (FB = y) && ARM && ARCH_ACORN
	select FB_CFB_FILLRECT
	select FB_CFB_COPYAREA
	select FB_CFB_IMAGEBLIT
	help
	  This is the frame buffer device driver for the Acorn VIDC graphics
	  hardware found in Acorn RISC PCs and other ARM-based machines.  If
	  unsure, say N.

config FB_CLPS711X_OLD
	tristate
	select FB_CFB_FILLRECT
	select FB_CFB_COPYAREA
	select FB_CFB_IMAGEBLIT

config FB_CLPS711X
	tristate "CLPS711X LCD support"
	depends on FB && (ARCH_CLPS711X || COMPILE_TEST)
	select FB_CLPS711X_OLD if ARCH_CLPS711X && !ARCH_MULTIPLATFORM
	select BACKLIGHT_LCD_SUPPORT
	select FB_MODE_HELPERS
	select FB_SYS_FILLRECT
	select FB_SYS_COPYAREA
	select FB_SYS_IMAGEBLIT
	select LCD_CLASS_DEVICE
	select VIDEOMODE_HELPERS
	help
	  Say Y to enable the Framebuffer driver for the Cirrus Logic
	  CLPS711X CPUs.

config FB_SA1100
	bool "SA-1100 LCD support"
	depends on (FB = y) && ARM && ARCH_SA1100
	select FB_CFB_FILLRECT
	select FB_CFB_COPYAREA
	select FB_CFB_IMAGEBLIT
	help
	  This is a framebuffer device for the SA-1100 LCD Controller.
	  See <http://www.linux-fbdev.org/> for information on framebuffer
	  devices.

	  If you plan to use the LCD display with your SA-1100 system, say
	  Y here.

config FB_IMX
	tristate "Freescale i.MX1/21/25/27 LCD support"
	depends on FB && ARCH_MXC
	select BACKLIGHT_LCD_SUPPORT
	select LCD_CLASS_DEVICE
	select FB_CFB_FILLRECT
	select FB_CFB_COPYAREA
	select FB_CFB_IMAGEBLIT
	select FB_MODE_HELPERS
	select VIDEOMODE_HELPERS

config FB_CYBER2000
	tristate "CyberPro 2000/2010/5000 support"
	depends on FB && PCI && (BROKEN || !SPARC64)
	select FB_CFB_FILLRECT
	select FB_CFB_COPYAREA
	select FB_CFB_IMAGEBLIT
	help
	  This enables support for the Integraphics CyberPro 20x0 and 5000
	  VGA chips used in the Rebel.com Netwinder and other machines.
	  Say Y if you have a NetWinder or a graphics card containing this
	  device, otherwise say N.

config FB_CYBER2000_DDC
	bool "DDC for CyberPro support"
	depends on FB_CYBER2000
	select FB_DDC
	default y
	help
	  Say Y here if you want DDC support for your CyberPro graphics
	  card. This is only I2C bus support, driver does not use EDID.

config FB_CYBER2000_I2C
	bool "CyberPro 2000/2010/5000 I2C support"
	depends on FB_CYBER2000 && I2C && ARCH_NETWINDER
	depends on I2C=y || FB_CYBER2000=m
	select I2C_ALGOBIT
	help
	  Enable support for the I2C video decoder interface on the
	  Integraphics CyberPro 20x0 and 5000 VGA chips.  This is used
	  on the Netwinder machines for the SAA7111 video capture.

config FB_APOLLO
	bool
	depends on (FB = y) && APOLLO
	default y
	select FB_CFB_FILLRECT
	select FB_CFB_IMAGEBLIT

config FB_Q40
	bool
	depends on (FB = y) && Q40
	default y
	select FB_CFB_FILLRECT
	select FB_CFB_COPYAREA
	select FB_CFB_IMAGEBLIT

config FB_AMIGA
	tristate "Amiga native chipset support"
	depends on FB && AMIGA
	help
	  This is the frame buffer device driver for the builtin graphics
	  chipset found in Amigas.

	  To compile this driver as a module, choose M here: the
	  module will be called amifb.

config FB_AMIGA_OCS
	bool "Amiga OCS chipset support"
	depends on FB_AMIGA
	help
	  This enables support for the original Agnus and Denise video chips,
	  found in the Amiga 1000 and most A500's and A2000's. If you intend
	  to run Linux on any of these systems, say Y; otherwise say N.

config FB_AMIGA_ECS
	bool "Amiga ECS chipset support"
	depends on FB_AMIGA
	help
	  This enables support for the Enhanced Chip Set, found in later
	  A500's, later A2000's, the A600, the A3000, the A3000T and CDTV. If
	  you intend to run Linux on any of these systems, say Y; otherwise
	  say N.

config FB_AMIGA_AGA
	bool "Amiga AGA chipset support"
	depends on FB_AMIGA
	help
	  This enables support for the Advanced Graphics Architecture (also
	  known as the AGA or AA) Chip Set, found in the A1200, A4000, A4000T
	  and CD32. If you intend to run Linux on any of these systems, say Y;
	  otherwise say N.

config FB_FM2
	bool "Amiga FrameMaster II/Rainbow II support"
	depends on (FB = y) && ZORRO
	select FB_CFB_FILLRECT
	select FB_CFB_COPYAREA
	select FB_CFB_IMAGEBLIT
	help
	  This is the frame buffer device driver for the Amiga FrameMaster
	  card from BSC (exhibited 1992 but not shipped as a CBM product).

config FB_ARC
	tristate "Arc Monochrome LCD board support"
	depends on FB && X86
	select FB_SYS_FILLRECT
	select FB_SYS_COPYAREA
	select FB_SYS_IMAGEBLIT
	select FB_SYS_FOPS
	help
	  This enables support for the Arc Monochrome LCD board. The board
	  is based on the KS-108 lcd controller and is typically a matrix
	  of 2*n chips. This driver was tested with a 128x64 panel. This
	  driver supports it for use with x86 SBCs through a 16 bit GPIO
	  interface (8 bit data, 8 bit control). If you anticipate using
	  this driver, say Y or M; otherwise say N. You must specify the
	  GPIO IO address to be used for setting control and data.

config FB_ATARI
	bool "Atari native chipset support"
	depends on (FB = y) && ATARI
	select FB_CFB_FILLRECT
	select FB_CFB_COPYAREA
	select FB_CFB_IMAGEBLIT
	help
	  This is the frame buffer device driver for the builtin graphics
	  chipset found in Ataris.

config FB_OF
	bool "Open Firmware frame buffer device support"
	depends on (FB = y) && PPC && (!PPC_PSERIES || PCI)
	select FB_CFB_FILLRECT
	select FB_CFB_COPYAREA
	select FB_CFB_IMAGEBLIT
	select FB_MACMODES
	help
	  Say Y if you want support with Open Firmware for your graphics
	  board.

config FB_CONTROL
	bool "Apple \"control\" display support"
	depends on (FB = y) && PPC_PMAC && PPC32
	select FB_CFB_FILLRECT
	select FB_CFB_COPYAREA
	select FB_CFB_IMAGEBLIT
	select FB_MACMODES
	help
	  This driver supports a frame buffer for the graphics adapter in the
	  Power Macintosh 7300 and others.

config FB_PLATINUM
	bool "Apple \"platinum\" display support"
	depends on (FB = y) && PPC_PMAC && PPC32
	select FB_CFB_FILLRECT
	select FB_CFB_COPYAREA
	select FB_CFB_IMAGEBLIT
	select FB_MACMODES
	help
	  This driver supports a frame buffer for the "platinum" graphics
	  adapter in some Power Macintoshes.

config FB_VALKYRIE
	bool "Apple \"valkyrie\" display support"
	depends on (FB = y) && (MAC || (PPC_PMAC && PPC32))
	select FB_CFB_FILLRECT
	select FB_CFB_COPYAREA
	select FB_CFB_IMAGEBLIT
	select FB_MACMODES
	help
	  This driver supports a frame buffer for the "valkyrie" graphics
	  adapter in some Power Macintoshes.

config FB_CT65550
	bool "Chips 65550 display support"
	depends on (FB = y) && PPC32 && PCI
	select FB_CFB_FILLRECT
	select FB_CFB_COPYAREA
	select FB_CFB_IMAGEBLIT
	help
	  This is the frame buffer device driver for the Chips & Technologies
	  65550 graphics chip in PowerBooks.

config FB_ASILIANT
	bool "Asiliant (Chips) 69000 display support"
	depends on (FB = y) && PCI
	select FB_CFB_FILLRECT
	select FB_CFB_COPYAREA
	select FB_CFB_IMAGEBLIT
	help
	  This is the frame buffer device driver for the Asiliant 69030 chipset

config FB_IMSTT
	bool "IMS Twin Turbo display support"
	depends on (FB = y) && PCI
	select FB_CFB_IMAGEBLIT
	select FB_MACMODES if PPC
	help
	  The IMS Twin Turbo is a PCI-based frame buffer card bundled with
	  many Macintosh and compatible computers.

config FB_VGA16
	tristate "VGA 16-color graphics support"
	depends on FB && (X86 || PPC)
	select FB_CFB_FILLRECT
	select FB_CFB_COPYAREA
	select FB_CFB_IMAGEBLIT
	select VGASTATE
	select FONT_8x16 if FRAMEBUFFER_CONSOLE
	help
	  This is the frame buffer device driver for VGA 16 color graphic
	  cards. Say Y if you have such a card.

	  To compile this driver as a module, choose M here: the
	  module will be called vga16fb.

config FB_BF54X_LQ043
	tristate "SHARP LQ043 TFT LCD (BF548 EZKIT)"
	depends on FB && (BF54x) && !BF542
	select FB_CFB_FILLRECT
	select FB_CFB_COPYAREA
	select FB_CFB_IMAGEBLIT
	help
	 This is the framebuffer device driver for a SHARP LQ043T1DG01 TFT LCD

config FB_BFIN_T350MCQB
	tristate "Varitronix COG-T350MCQB TFT LCD display (BF527 EZKIT)"
	depends on FB && BLACKFIN
	select BFIN_GPTIMERS
	select FB_CFB_FILLRECT
	select FB_CFB_COPYAREA
	select FB_CFB_IMAGEBLIT
	help
	 This is the framebuffer device driver for a Varitronix VL-PS-COG-T350MCQB-01 display TFT LCD
	 This display is a QVGA 320x240 24-bit RGB display interfaced by an 8-bit wide PPI
	 It uses PPI[0..7] PPI_FS1, PPI_FS2 and PPI_CLK.

config FB_BFIN_LQ035Q1
	tristate "SHARP LQ035Q1DH02 TFT LCD"
	depends on FB && BLACKFIN && SPI
	select FB_CFB_FILLRECT
	select FB_CFB_COPYAREA
	select FB_CFB_IMAGEBLIT
	select BFIN_GPTIMERS
	help
	  This is the framebuffer device driver for a SHARP LQ035Q1DH02 TFT display found on
	  the Blackfin Landscape LCD EZ-Extender Card.
	  This display is a QVGA 320x240 18-bit RGB display interfaced by an 16-bit wide PPI
	  It uses PPI[0..15] PPI_FS1, PPI_FS2 and PPI_CLK.

	  To compile this driver as a module, choose M here: the
	  module will be called bfin-lq035q1-fb.

config FB_BF537_LQ035
	tristate "SHARP LQ035 TFT LCD (BF537 STAMP)"
	depends on FB && (BF534 || BF536 || BF537) && I2C_BLACKFIN_TWI
	select FB_CFB_FILLRECT
	select FB_CFB_COPYAREA
	select FB_CFB_IMAGEBLIT
	select BFIN_GPTIMERS
	help
	  This is the framebuffer device for a SHARP LQ035Q7DB03 TFT LCD
	  attached to a BF537.

	  To compile this driver as a module, choose M here: the
	  module will be called bf537-lq035.

config FB_BFIN_7393
	tristate "Blackfin ADV7393 Video encoder"
	depends on FB && BLACKFIN
	select I2C
	select FB_CFB_FILLRECT
	select FB_CFB_COPYAREA
	select FB_CFB_IMAGEBLIT
	help
	  This is the framebuffer device for a ADV7393 video encoder
	  attached to a Blackfin on the PPI port.
	  If your Blackfin board has a ADV7393 select Y.

	  To compile this driver as a module, choose M here: the
	  module will be called bfin_adv7393fb.

choice
	prompt  "Video mode support"
	depends on FB_BFIN_7393
	default NTSC

config NTSC
	bool 'NTSC 720x480'

config PAL
	bool 'PAL 720x576'

config NTSC_640x480
	bool 'NTSC 640x480 (Experimental)'

config PAL_640x480
	bool 'PAL 640x480 (Experimental)'

config NTSC_YCBCR
	bool 'NTSC 720x480 YCbCR input'

config PAL_YCBCR
	bool 'PAL 720x576 YCbCR input'

endchoice

choice
	prompt  "Size of ADV7393 frame buffer memory Single/Double Size"
	depends on (FB_BFIN_7393)
	default ADV7393_1XMEM

config ADV7393_1XMEM
	bool 'Single'

config ADV7393_2XMEM
	bool 'Double'
endchoice

config FB_STI
	tristate "HP STI frame buffer device support"
	depends on FB && PARISC
	select FB_CFB_FILLRECT
	select FB_CFB_COPYAREA
	select FB_CFB_IMAGEBLIT
	select STI_CONSOLE
	select VT
	default y
	---help---
	  STI refers to the HP "Standard Text Interface" which is a set of
	  BIOS routines contained in a ROM chip in HP PA-RISC based machines.
	  Enabling this option will implement the linux framebuffer device
	  using calls to the STI BIOS routines for initialisation.
	
	  If you enable this option, you will get a planar framebuffer device
	  /dev/fb which will work on the most common HP graphic cards of the
	  NGLE family, including the artist chips (in the 7xx and Bxxx series),
	  HCRX, HCRX24, CRX, CRX24 and VisEG series.

	  It is safe to enable this option, so you should probably say "Y".

config FB_MAC
	bool "Generic Macintosh display support"
	depends on (FB = y) && MAC
	select FB_CFB_FILLRECT
	select FB_CFB_COPYAREA
	select FB_CFB_IMAGEBLIT
	select FB_MACMODES

config FB_HP300
	bool
	depends on (FB = y) && DIO
	select FB_CFB_IMAGEBLIT
	default y

config FB_TGA
	tristate "TGA/SFB+ framebuffer support"
	depends on FB && (ALPHA || TC)
	select FB_CFB_FILLRECT
	select FB_CFB_COPYAREA
	select FB_CFB_IMAGEBLIT
	select BITREVERSE
	---help---
	  This is the frame buffer device driver for generic TGA and SFB+
	  graphic cards.  These include DEC ZLXp-E1, -E2 and -E3 PCI cards,
	  also known as PBXGA-A, -B and -C, and DEC ZLX-E1, -E2 and -E3
	  TURBOchannel cards, also known as PMAGD-A, -B and -C.

	  Due to hardware limitations ZLX-E2 and E3 cards are not supported
	  for DECstation 5000/200 systems.  Additionally due to firmware
	  limitations these cards may cause troubles with booting DECstation
	  5000/240 and /260 systems, but are fully supported under Linux if
	  you manage to get it going. ;-)

	  Say Y if you have one of those.

config FB_UVESA
	tristate "Userspace VESA VGA graphics support"
	depends on FB && CONNECTOR
	select FB_CFB_FILLRECT
	select FB_CFB_COPYAREA
	select FB_CFB_IMAGEBLIT
	select FB_MODE_HELPERS
	help
	  This is the frame buffer driver for generic VBE 2.0 compliant
	  graphic cards. It can also take advantage of VBE 3.0 features,
	  such as refresh rate adjustment.

	  This driver generally provides more features than vesafb but
	  requires a userspace helper application called 'v86d'. See
	  <file:Documentation/fb/uvesafb.txt> for more information.

	  If unsure, say N.

config FB_VESA
	bool "VESA VGA graphics support"
	depends on (FB = y) && X86
	select FB_CFB_FILLRECT
	select FB_CFB_COPYAREA
	select FB_CFB_IMAGEBLIT
	select FB_BOOT_VESA_SUPPORT
	help
	  This is the frame buffer device driver for generic VESA 2.0
	  compliant graphic cards. The older VESA 1.2 cards are not supported.
	  You will get a boot time penguin logo at no additional cost. Please
	  read <file:Documentation/fb/vesafb.txt>. If unsure, say Y.

config FB_EFI
	bool "EFI-based Framebuffer Support"
	depends on (FB = y) && X86 && EFI
	select FB_CFB_FILLRECT
	select FB_CFB_COPYAREA
	select FB_CFB_IMAGEBLIT
	help
	  This is the EFI frame buffer device driver. If the firmware on
	  your platform is EFI 1.10 or UEFI 2.0, select Y to add support for
	  using the EFI framebuffer as your console.

config FB_N411
       tristate "N411 Apollo/Hecuba devkit support"
       depends on FB && X86 && MMU
       select FB_SYS_FILLRECT
       select FB_SYS_COPYAREA
       select FB_SYS_IMAGEBLIT
       select FB_SYS_FOPS
       select FB_DEFERRED_IO
       select FB_HECUBA
       help
         This enables support for the Apollo display controller in its
         Hecuba form using the n411 devkit.

config FB_HGA
	tristate "Hercules mono graphics support"
	depends on FB && X86
	help
	  Say Y here if you have a Hercules mono graphics card.

	  To compile this driver as a module, choose M here: the
	  module will be called hgafb.

	  As this card technology is at least 25 years old,
	  most people will answer N here.

config FB_GBE
	bool "SGI Graphics Backend frame buffer support"
	depends on (FB = y) && SGI_IP32
	select FB_CFB_FILLRECT
	select FB_CFB_COPYAREA
	select FB_CFB_IMAGEBLIT
 	help
	  This is the frame buffer device driver for SGI Graphics Backend.
	  This chip is used in SGI O2 and Visual Workstation 320/540.

config FB_GBE_MEM
	int "Video memory size in MB"
	depends on FB_GBE
	default 4
	help
	  This is the amount of memory reserved for the framebuffer,
	  which can be any value between 1MB and 8MB.

config FB_SBUS
	bool "SBUS and UPA framebuffers"
	depends on (FB = y) && SPARC
	help
	  Say Y if you want support for SBUS or UPA based frame buffer device.

config FB_BW2
	bool "BWtwo support"
	depends on (FB = y) && (SPARC && FB_SBUS)
	select FB_CFB_FILLRECT
	select FB_CFB_COPYAREA
	select FB_CFB_IMAGEBLIT
	help
	  This is the frame buffer device driver for the BWtwo frame buffer.

config FB_CG3
	bool "CGthree support"
	depends on (FB = y) && (SPARC && FB_SBUS)
	select FB_CFB_FILLRECT
	select FB_CFB_COPYAREA
	select FB_CFB_IMAGEBLIT
	help
	  This is the frame buffer device driver for the CGthree frame buffer.

config FB_CG6
	bool "CGsix (GX,TurboGX) support"
	depends on (FB = y) && (SPARC && FB_SBUS)
	select FB_CFB_COPYAREA
	select FB_CFB_IMAGEBLIT
	help
	  This is the frame buffer device driver for the CGsix (GX, TurboGX)
	  frame buffer.

config FB_FFB
	bool "Creator/Creator3D/Elite3D support"
	depends on FB_SBUS && SPARC64
	select FB_CFB_COPYAREA
	select FB_CFB_IMAGEBLIT
	help
	  This is the frame buffer device driver for the Creator, Creator3D,
	  and Elite3D graphics boards.

config FB_TCX
	bool "TCX (SS4/SS5 only) support"
	depends on FB_SBUS
	select FB_CFB_FILLRECT
	select FB_CFB_COPYAREA
	select FB_CFB_IMAGEBLIT
	help
	  This is the frame buffer device driver for the TCX 24/8bit frame
	  buffer.

config FB_CG14
	bool "CGfourteen (SX) support"
	depends on FB_SBUS
	select FB_CFB_FILLRECT
	select FB_CFB_COPYAREA
	select FB_CFB_IMAGEBLIT
	help
	  This is the frame buffer device driver for the CGfourteen frame
	  buffer on Desktop SPARCsystems with the SX graphics option.

config FB_P9100
	bool "P9100 (Sparcbook 3 only) support"
	depends on FB_SBUS
	select FB_CFB_FILLRECT
	select FB_CFB_COPYAREA
	select FB_CFB_IMAGEBLIT
	help
	  This is the frame buffer device driver for the P9100 card
	  supported on Sparcbook 3 machines.

config FB_LEO
	bool "Leo (ZX) support"
	depends on FB_SBUS
	select FB_CFB_FILLRECT
	select FB_CFB_COPYAREA
	select FB_CFB_IMAGEBLIT
	help
	  This is the frame buffer device driver for the SBUS-based Sun ZX
	  (leo) frame buffer cards.

config FB_IGA
	bool "IGA 168x display support"
	depends on (FB = y) && SPARC32
	select FB_CFB_FILLRECT
	select FB_CFB_COPYAREA
	select FB_CFB_IMAGEBLIT
	help
	  This is the framebuffer device for the INTERGRAPHICS 1680 and
	  successor frame buffer cards.

config FB_XVR500
	bool "Sun XVR-500 3DLABS Wildcat support"
	depends on (FB = y) && PCI && SPARC64
	select FB_CFB_FILLRECT
	select FB_CFB_COPYAREA
	select FB_CFB_IMAGEBLIT
	help
	  This is the framebuffer device for the Sun XVR-500 and similar
	  graphics cards based upon the 3DLABS Wildcat chipset.  The driver
	  only works on sparc64 systems where the system firmware has
	  mostly initialized the card already.  It is treated as a
	  completely dumb framebuffer device.

config FB_XVR2500
	bool "Sun XVR-2500 3DLABS Wildcat support"
	depends on (FB = y) && PCI && SPARC64
	select FB_CFB_FILLRECT
	select FB_CFB_COPYAREA
	select FB_CFB_IMAGEBLIT
	help
	  This is the framebuffer device for the Sun XVR-2500 and similar
	  graphics cards based upon the 3DLABS Wildcat chipset.  The driver
	  only works on sparc64 systems where the system firmware has
	  mostly initialized the card already.  It is treated as a
	  completely dumb framebuffer device.

config FB_XVR1000
	bool "Sun XVR-1000 support"
	depends on (FB = y) && SPARC64
	select FB_CFB_FILLRECT
	select FB_CFB_COPYAREA
	select FB_CFB_IMAGEBLIT
	help
	  This is the framebuffer device for the Sun XVR-1000 and similar
	  graphics cards.  The driver only works on sparc64 systems where
	  the system firmware has mostly initialized the card already.  It
	  is treated as a completely dumb framebuffer device.

config FB_PVR2
	tristate "NEC PowerVR 2 display support"
	depends on FB && SH_DREAMCAST
	select FB_CFB_FILLRECT
	select FB_CFB_COPYAREA
	select FB_CFB_IMAGEBLIT
	---help---
	  Say Y here if you have a PowerVR 2 card in your box.  If you plan to
	  run linux on your Dreamcast, you will have to say Y here.
	  This driver may or may not work on other PowerVR 2 cards, but is
	  totally untested.  Use at your own risk.  If unsure, say N.

	  To compile this driver as a module, choose M here: the
	  module will be called pvr2fb.

	  You can pass several parameters to the driver at boot time or at
	  module load time.  The parameters look like "video=pvr2:XXX", where
	  the meaning of XXX can be found at the end of the main source file
	  (<file:drivers/video/pvr2fb.c>). Please see the file
	  <file:Documentation/fb/pvr2fb.txt>.

config FB_OPENCORES
	tristate "OpenCores VGA/LCD core 2.0 framebuffer support"
	depends on FB && HAS_DMA
	select FB_CFB_FILLRECT
	select FB_CFB_COPYAREA
	select FB_CFB_IMAGEBLIT
	help
	  This enables support for the OpenCores VGA/LCD core.

	  The OpenCores VGA/LCD core is typically used together with
	  softcore CPUs (e.g. OpenRISC or Microblaze) or hard processor
	  systems (e.g. Altera socfpga or Xilinx Zynq) on FPGAs.

	  The source code and specification for the core is available at
	  <http://opencores.org/project,vga_lcd>

config FB_S1D13XXX
	tristate "Epson S1D13XXX framebuffer support"
	depends on FB
	select FB_CFB_FILLRECT
	select FB_CFB_COPYAREA
	select FB_CFB_IMAGEBLIT
	help
	  Support for S1D13XXX framebuffer device family (currently only
	  working with S1D13806). Product specs at
	  <http://vdc.epson.com/>

config FB_ATMEL
	tristate "AT91/AT32 LCD Controller support"
	depends on FB && HAVE_FB_ATMEL
	select FB_BACKLIGHT
	select FB_CFB_FILLRECT
	select FB_CFB_COPYAREA
	select FB_CFB_IMAGEBLIT
	select FB_MODE_HELPERS
	select VIDEOMODE_HELPERS
	help
	  This enables support for the AT91/AT32 LCD Controller.

config FB_NVIDIA
	tristate "nVidia Framebuffer Support"
	depends on FB && PCI
	select FB_BACKLIGHT if FB_NVIDIA_BACKLIGHT
	select FB_MODE_HELPERS
	select FB_CFB_FILLRECT
	select FB_CFB_COPYAREA
	select FB_CFB_IMAGEBLIT
	select BITREVERSE
	select VGASTATE
	help
	  This driver supports graphics boards with the nVidia chips, TNT
	  and newer. For very old chipsets, such as the RIVA128, then use
	  the rivafb.
	  Say Y if you have such a graphics board.

	  To compile this driver as a module, choose M here: the
	  module will be called nvidiafb.

config FB_NVIDIA_I2C
       bool "Enable DDC Support"
       depends on FB_NVIDIA
       select FB_DDC
       help
	  This enables I2C support for nVidia Chipsets.  This is used
	  only for getting EDID information from the attached display
	  allowing for robust video mode handling and switching.

	  Because fbdev-2.6 requires that drivers must be able to
	  independently validate video mode parameters, you should say Y
	  here.

config FB_NVIDIA_DEBUG
	bool "Lots of debug output"
	depends on FB_NVIDIA
	default n
	help
	  Say Y here if you want the nVidia driver to output all sorts
	  of debugging information to provide to the maintainer when
	  something goes wrong.

config FB_NVIDIA_BACKLIGHT
	bool "Support for backlight control"
	depends on FB_NVIDIA
	default y
	help
	  Say Y here if you want to control the backlight of your display.

config FB_RIVA
	tristate "nVidia Riva support"
	depends on FB && PCI
	select FB_BACKLIGHT if FB_RIVA_BACKLIGHT
	select FB_MODE_HELPERS
	select FB_CFB_FILLRECT
	select FB_CFB_COPYAREA
	select FB_CFB_IMAGEBLIT
	select BITREVERSE
	select VGASTATE
	help
	  This driver supports graphics boards with the nVidia Riva/Geforce
	  chips.
	  Say Y if you have such a graphics board.

	  To compile this driver as a module, choose M here: the
	  module will be called rivafb.

config FB_RIVA_I2C
       bool "Enable DDC Support"
       depends on FB_RIVA
       select FB_DDC
       help
	  This enables I2C support for nVidia Chipsets.  This is used
	  only for getting EDID information from the attached display
	  allowing for robust video mode handling and switching.

	  Because fbdev-2.6 requires that drivers must be able to
	  independently validate video mode parameters, you should say Y
	  here.

config FB_RIVA_DEBUG
	bool "Lots of debug output"
	depends on FB_RIVA
	default n
	help
	  Say Y here if you want the Riva driver to output all sorts
	  of debugging information to provide to the maintainer when
	  something goes wrong.

config FB_RIVA_BACKLIGHT
	bool "Support for backlight control"
	depends on FB_RIVA
	default y
	help
	  Say Y here if you want to control the backlight of your display.

config FB_I740
	tristate "Intel740 support"
	depends on FB && PCI
	select FB_MODE_HELPERS
	select FB_CFB_FILLRECT
	select FB_CFB_COPYAREA
	select FB_CFB_IMAGEBLIT
	select VGASTATE
	select FB_DDC
	help
	  This driver supports graphics cards based on Intel740 chip.

config FB_I810
	tristate "Intel 810/815 support"
	depends on FB && PCI && X86_32 && AGP_INTEL
	select FB_MODE_HELPERS
	select FB_CFB_FILLRECT
	select FB_CFB_COPYAREA
	select FB_CFB_IMAGEBLIT
	select VGASTATE
	help
	  This driver supports the on-board graphics built in to the Intel 810 
          and 815 chipsets.  Say Y if you have and plan to use such a board.

          To compile this driver as a module, choose M here: the
	  module will be called i810fb.

          For more information, please read 
	  <file:Documentation/fb/intel810.txt>

config FB_I810_GTF
	bool "use VESA Generalized Timing Formula"
	depends on FB_I810
	help
	  If you say Y, then the VESA standard, Generalized Timing Formula 
          or GTF, will be used to calculate the required video timing values
	  per video mode.  Since the GTF allows nondiscrete timings 
          (nondiscrete being a range of values as opposed to discrete being a
          set of values), you'll be able to use any combination of horizontal 
	  and vertical resolutions, and vertical refresh rates without having
	  to specify your own timing parameters.  This is especially useful
	  to maximize the performance of an aging display, or if you just 
          have a display with nonstandard dimensions. A VESA compliant 
	  monitor is recommended, but can still work with non-compliant ones.
	  If you need or want this, then select this option. The timings may 
	  not be compliant with Intel's recommended values. Use at your own 
	  risk.

          If you say N, the driver will revert to discrete video timings 
	  using a set recommended by Intel in their documentation.
  
          If unsure, say N.

config FB_I810_I2C
	bool "Enable DDC Support"
	depends on FB_I810 && FB_I810_GTF
	select FB_DDC
	help

config FB_LE80578
	tristate "Intel LE80578 (Vermilion) support"
	depends on FB && PCI && X86
	select FB_MODE_HELPERS
	select FB_CFB_FILLRECT
	select FB_CFB_COPYAREA
	select FB_CFB_IMAGEBLIT
	help
	  This driver supports the LE80578 (Vermilion Range) chipset

config FB_CARILLO_RANCH
	tristate "Intel Carillo Ranch support"
	depends on FB_LE80578 && FB && PCI && X86
	help
	  This driver supports the LE80578 (Carillo Ranch) board

config FB_INTEL
	tristate "Intel 830M/845G/852GM/855GM/865G/915G/945G/945GM/965G/965GM support"
	depends on FB && PCI && X86 && AGP_INTEL && EXPERT
	select FB_MODE_HELPERS
	select FB_CFB_FILLRECT
	select FB_CFB_COPYAREA
	select FB_CFB_IMAGEBLIT
	select FB_BOOT_VESA_SUPPORT if FB_INTEL = y
	depends on !DRM_I915
	help
	  This driver supports the on-board graphics built in to the Intel
          830M/845G/852GM/855GM/865G/915G/915GM/945G/945GM/965G/965GM chipsets.
          Say Y if you have and plan to use such a board.

	  To make FB_INTELFB=Y work you need to say AGP_INTEL=y too.

	  To compile this driver as a module, choose M here: the
	  module will be called intelfb.

	  For more information, please read <file:Documentation/fb/intelfb.txt>

config FB_INTEL_DEBUG
	bool "Intel driver Debug Messages"
	depends on FB_INTEL
	---help---
	  Say Y here if you want the Intel driver to output all sorts
	  of debugging information to provide to the maintainer when
	  something goes wrong.

config FB_INTEL_I2C
	bool "DDC/I2C for Intel framebuffer support"
	depends on FB_INTEL
	select FB_DDC
	default y
	help
	  Say Y here if you want DDC/I2C support for your on-board Intel graphics.

config FB_MATROX
	tristate "Matrox acceleration"
	depends on FB && PCI
	select FB_CFB_FILLRECT
	select FB_CFB_COPYAREA
	select FB_CFB_IMAGEBLIT
	select FB_TILEBLITTING
	select FB_MACMODES if PPC_PMAC
	---help---
	  Say Y here if you have a Matrox Millennium, Matrox Millennium II,
	  Matrox Mystique, Matrox Mystique 220, Matrox Productiva G100, Matrox
	  Mystique G200, Matrox Millennium G200, Matrox Marvel G200 video,
	  Matrox G400, G450 or G550 card in your box.

	  To compile this driver as a module, choose M here: the
	  module will be called matroxfb.

	  You can pass several parameters to the driver at boot time or at
	  module load time. The parameters look like "video=matroxfb:XXX", and
	  are described in <file:Documentation/fb/matroxfb.txt>.

config FB_MATROX_MILLENIUM
	bool "Millennium I/II support"
	depends on FB_MATROX
	help
	  Say Y here if you have a Matrox Millennium or Matrox Millennium II
	  video card. If you select "Advanced lowlevel driver options" below,
	  you should check 4 bpp packed pixel, 8 bpp packed pixel, 16 bpp
	  packed pixel, 24 bpp packed pixel and 32 bpp packed pixel. You can
	  also use font widths different from 8.

config FB_MATROX_MYSTIQUE
	bool "Mystique support"
	depends on FB_MATROX
	help
	  Say Y here if you have a Matrox Mystique or Matrox Mystique 220
	  video card. If you select "Advanced lowlevel driver options" below,
	  you should check 8 bpp packed pixel, 16 bpp packed pixel, 24 bpp
	  packed pixel and 32 bpp packed pixel. You can also use font widths
	  different from 8.

config FB_MATROX_G
	bool "G100/G200/G400/G450/G550 support"
	depends on FB_MATROX
	---help---
	  Say Y here if you have a Matrox G100, G200, G400, G450 or G550 based
	  video card. If you select "Advanced lowlevel driver options", you
	  should check 8 bpp packed pixel, 16 bpp packed pixel, 24 bpp packed
	  pixel and 32 bpp packed pixel. You can also use font widths
	  different from 8.

	  If you need support for G400 secondary head, you must say Y to
	  "Matrox I2C support" and "G400 second head support" right below.
	  G450/G550 secondary head and digital output are supported without
	  additional modules.

	  The driver starts in monitor mode. You must use the matroxset tool 
	  (available at <ftp://platan.vc.cvut.cz/pub/linux/matrox-latest/>) to 
	  swap primary and secondary head outputs, or to change output mode.  
	  Secondary head driver always start in 640x480 resolution and you 
	  must use fbset to change it.

	  Do not forget that second head supports only 16 and 32 bpp
	  packed pixels, so it is a good idea to compile them into the kernel
	  too. You can use only some font widths, as the driver uses generic
	  painting procedures (the secondary head does not use acceleration
	  engine).

	  G450/G550 hardware can display TV picture only from secondary CRTC,
	  and it performs no scaling, so picture must have 525 or 625 lines.

config FB_MATROX_I2C
	tristate "Matrox I2C support"
	depends on FB_MATROX
	select FB_DDC
	---help---
	  This drivers creates I2C buses which are needed for accessing the
	  DDC (I2C) bus present on all Matroxes, an I2C bus which
	  interconnects Matrox optional devices, like MGA-TVO on G200 and
	  G400, and the secondary head DDC bus, present on G400 only.

	  You can say Y or M here if you want to experiment with monitor
	  detection code. You must say Y or M here if you want to use either
	  second head of G400 or MGA-TVO on G200 or G400.

	  If you compile it as module, it will create a module named
	  i2c-matroxfb.

config FB_MATROX_MAVEN
	tristate "G400 second head support"
	depends on FB_MATROX_G && FB_MATROX_I2C
	---help---
	  WARNING !!! This support does not work with G450 !!!

	  Say Y or M here if you want to use a secondary head (meaning two
	  monitors in parallel) on G400 or MGA-TVO add-on on G200. Secondary
	  head is not compatible with accelerated XFree 3.3.x SVGA servers -
	  secondary head output is blanked while you are in X. With XFree
	  3.9.17 preview you can use both heads if you use SVGA over fbdev or
	  the fbdev driver on first head and the fbdev driver on second head.

	  If you compile it as module, two modules are created,
	  matroxfb_crtc2 and matroxfb_maven. Matroxfb_maven is needed for
	  both G200 and G400, matroxfb_crtc2 is needed only by G400. You must
	  also load i2c-matroxfb to get it to run.

	  The driver starts in monitor mode and you must use the matroxset
	  tool (available at
	  <ftp://platan.vc.cvut.cz/pub/linux/matrox-latest/>) to switch it to
	  PAL or NTSC or to swap primary and secondary head outputs.
	  Secondary head driver also always start in 640x480 resolution, you
	  must use fbset to change it.

	  Also do not forget that second head supports only 16 and 32 bpp
	  packed pixels, so it is a good idea to compile them into the kernel
	  too.  You can use only some font widths, as the driver uses generic
	  painting procedures (the secondary head does not use acceleration
	  engine).

config FB_RADEON
	tristate "ATI Radeon display support"
	depends on FB && PCI
	select FB_BACKLIGHT if FB_RADEON_BACKLIGHT
	select FB_MODE_HELPERS
	select FB_CFB_FILLRECT
	select FB_CFB_COPYAREA
	select FB_CFB_IMAGEBLIT
	select FB_MACMODES if PPC
	help
	  Choose this option if you want to use an ATI Radeon graphics card as
	  a framebuffer device.  There are both PCI and AGP versions.  You
	  don't need to choose this to run the Radeon in plain VGA mode.

	  There is a product page at
	  http://products.amd.com/en-us/GraphicCardResult.aspx

config FB_RADEON_I2C
	bool "DDC/I2C for ATI Radeon support"
	depends on FB_RADEON
	select FB_DDC
	default y
	help
	  Say Y here if you want DDC/I2C support for your Radeon board. 

config FB_RADEON_BACKLIGHT
	bool "Support for backlight control"
	depends on FB_RADEON
	default y
	help
	  Say Y here if you want to control the backlight of your display.

config FB_RADEON_DEBUG
	bool "Lots of debug output from Radeon driver"
	depends on FB_RADEON
	default n
	help
	  Say Y here if you want the Radeon driver to output all sorts
	  of debugging information to provide to the maintainer when
	  something goes wrong.

config FB_ATY128
	tristate "ATI Rage128 display support"
	depends on FB && PCI
	select FB_CFB_FILLRECT
	select FB_CFB_COPYAREA
	select FB_CFB_IMAGEBLIT
	select FB_BACKLIGHT if FB_ATY128_BACKLIGHT
	select FB_MACMODES if PPC_PMAC
	help
	  This driver supports graphics boards with the ATI Rage128 chips.
	  Say Y if you have such a graphics board and read
	  <file:Documentation/fb/aty128fb.txt>.

	  To compile this driver as a module, choose M here: the
	  module will be called aty128fb.

config FB_ATY128_BACKLIGHT
	bool "Support for backlight control"
	depends on FB_ATY128
	default y
	help
	  Say Y here if you want to control the backlight of your display.

config FB_ATY
	tristate "ATI Mach64 display support" if PCI || ATARI
	depends on FB && !SPARC32
	select FB_CFB_FILLRECT
	select FB_CFB_COPYAREA
	select FB_CFB_IMAGEBLIT
	select FB_BACKLIGHT if FB_ATY_BACKLIGHT
	select FB_MACMODES if PPC
	help
	  This driver supports graphics boards with the ATI Mach64 chips.
	  Say Y if you have such a graphics board.

	  To compile this driver as a module, choose M here: the
	  module will be called atyfb.

config FB_ATY_CT
	bool "Mach64 CT/VT/GT/LT (incl. 3D RAGE) support"
	depends on PCI && FB_ATY
	default y if SPARC64 && PCI
	help
	  Say Y here to support use of ATI's 64-bit Rage boards (or other
	  boards based on the Mach64 CT, VT, GT, and LT chipsets) as a
	  framebuffer device.  The ATI product support page for these boards
	  is at <http://support.ati.com/products/pc/mach64/mach64.html>.

config FB_ATY_GENERIC_LCD
	bool "Mach64 generic LCD support"
	depends on FB_ATY_CT
	help
	  Say Y if you have a laptop with an ATI Rage LT PRO, Rage Mobility,
	  Rage XC, or Rage XL chipset.

config FB_ATY_GX
	bool "Mach64 GX support" if PCI
	depends on FB_ATY
	default y if ATARI
	help
	  Say Y here to support use of the ATI Mach64 Graphics Expression
	  board (or other boards based on the Mach64 GX chipset) as a
	  framebuffer device.  The ATI product support page for these boards
	  is at
	  <http://support.ati.com/products/pc/mach64/graphics_xpression.html>.

config FB_ATY_BACKLIGHT
	bool "Support for backlight control"
	depends on FB_ATY
	default y
	help
	  Say Y here if you want to control the backlight of your display.

config FB_S3
	tristate "S3 Trio/Virge support"
	depends on FB && PCI
	select FB_CFB_FILLRECT
	select FB_CFB_COPYAREA
	select FB_CFB_IMAGEBLIT
	select FB_TILEBLITTING
	select FB_SVGALIB
	select VGASTATE
	select FONT_8x16 if FRAMEBUFFER_CONSOLE
	---help---
	  Driver for graphics boards with S3 Trio / S3 Virge chip.

config FB_S3_DDC
	bool "DDC for S3 support"
	depends on FB_S3
	select FB_DDC
	default y
	help
	  Say Y here if you want DDC support for your S3 graphics card.

config FB_SAVAGE
	tristate "S3 Savage support"
	depends on FB && PCI
	select FB_MODE_HELPERS
	select FB_CFB_FILLRECT
	select FB_CFB_COPYAREA
	select FB_CFB_IMAGEBLIT
	select VGASTATE
	help
	  This driver supports notebooks and computers with S3 Savage PCI/AGP
	  chips.

	  Say Y if you have such a graphics card.

	  To compile this driver as a module, choose M here; the module
	  will be called savagefb.

config FB_SAVAGE_I2C
       bool "Enable DDC2 Support"
       depends on FB_SAVAGE
       select FB_DDC
       help
	  This enables I2C support for S3 Savage Chipsets.  This is used
	  only for getting EDID information from the attached display
	  allowing for robust video mode handling and switching.

	  Because fbdev-2.6 requires that drivers must be able to
	  independently validate video mode parameters, you should say Y
	  here.

config FB_SAVAGE_ACCEL
       bool "Enable Console Acceleration"
       depends on FB_SAVAGE
       default n
       help
          This option will compile in console acceleration support. If
          the resulting framebuffer console has bothersome glitches, then
          choose N here.

config FB_SIS
	tristate "SiS/XGI display support"
	depends on FB && PCI
	select FB_CFB_FILLRECT
	select FB_CFB_COPYAREA
	select FB_CFB_IMAGEBLIT
	select FB_BOOT_VESA_SUPPORT if FB_SIS = y
	help
	  This is the frame buffer device driver for the SiS 300, 315, 330
	  and 340 series as well as XGI V3XT, V5, V8, Z7 graphics chipsets.
	  Specs available at <http://www.sis.com> and <http://www.xgitech.com>.

	  To compile this driver as a module, choose M here; the module
	  will be called sisfb.

config FB_SIS_300
	bool "SiS 300 series support"
	depends on FB_SIS
	help
	  Say Y here to support use of the SiS 300/305, 540, 630 and 730.

config FB_SIS_315
	bool "SiS 315/330/340 series and XGI support"
	depends on FB_SIS
	help
	  Say Y here to support use of the SiS 315, 330 and 340 series
	  (315/H/PRO, 55x, 650, 651, 740, 330, 661, 741, 760, 761) as well
	  as XGI V3XT, V5, V8 and Z7.

config FB_VIA
       tristate "VIA UniChrome (Pro) and Chrome9 display support"
       depends on FB && PCI && X86 && GPIOLIB && I2C
       select FB_CFB_FILLRECT
       select FB_CFB_COPYAREA
       select FB_CFB_IMAGEBLIT
       select I2C_ALGOBIT
       help
	  This is the frame buffer device driver for Graphics chips of VIA
	  UniChrome (Pro) Family (CLE266,PM800/CN400,P4M800CE/P4M800Pro/
	  CN700/VN800,CX700/VX700,P4M890) and Chrome9 Family (K8M890,CN896
 	  /P4M900,VX800)
	  Say Y if you have a VIA UniChrome graphics board.

	  To compile this driver as a module, choose M here: the
	  module will be called viafb.

if FB_VIA

config FB_VIA_DIRECT_PROCFS
	bool "direct hardware access via procfs (DEPRECATED)(DANGEROUS)"
	depends on FB_VIA
	default n
	help
	  Allow direct hardware access to some output registers via procfs.
	  This is dangerous but may provide the only chance to get the
	  correct output device configuration.
	  Its use is strongly discouraged.

config FB_VIA_X_COMPATIBILITY
	bool "X server compatibility"
	depends on FB_VIA
	default n
	help
	  This option reduces the functionality (power saving, ...) of the
	  framebuffer to avoid negative impact on the OpenChrome X server.
	  If you use any X server other than fbdev you should enable this
	  otherwise it should be safe to disable it and allow using all
	  features.

endif

config FB_NEOMAGIC
	tristate "NeoMagic display support"
	depends on FB && PCI
	select FB_MODE_HELPERS
	select FB_CFB_FILLRECT
	select FB_CFB_COPYAREA
	select FB_CFB_IMAGEBLIT
	select VGASTATE
	help
	  This driver supports notebooks with NeoMagic PCI chips.
	  Say Y if you have such a graphics card. 

	  To compile this driver as a module, choose M here: the
	  module will be called neofb.

config FB_KYRO
	tristate "IMG Kyro support"
	depends on FB && PCI
	select FB_CFB_FILLRECT
	select FB_CFB_COPYAREA
	select FB_CFB_IMAGEBLIT
	help
	  Say Y here if you have a STG4000 / Kyro / PowerVR 3 based
	  graphics board.

	  To compile this driver as a module, choose M here: the
	  module will be called kyrofb.

config FB_3DFX
	tristate "3Dfx Banshee/Voodoo3/Voodoo5 display support"
	depends on FB && PCI
	select FB_CFB_IMAGEBLIT
	select FB_CFB_FILLRECT
	select FB_CFB_COPYAREA
	select FB_MODE_HELPERS
	help
	  This driver supports graphics boards with the 3Dfx Banshee,
	  Voodoo3 or VSA-100 (aka Voodoo4/5) chips. Say Y if you have
	  such a graphics board.

	  To compile this driver as a module, choose M here: the
	  module will be called tdfxfb.

config FB_3DFX_ACCEL
	bool "3Dfx Acceleration functions"
	depends on FB_3DFX
	---help---
	This will compile the 3Dfx Banshee/Voodoo3/VSA-100 frame buffer
	device driver with acceleration functions.

config FB_3DFX_I2C
	bool "Enable DDC/I2C support"
	depends on FB_3DFX
	select FB_DDC
	default y
	help
	  Say Y here if you want DDC/I2C support for your 3dfx Voodoo3.

config FB_VOODOO1
	tristate "3Dfx Voodoo Graphics (sst1) support"
	depends on FB && PCI
	select FB_CFB_FILLRECT
	select FB_CFB_COPYAREA
	select FB_CFB_IMAGEBLIT
	---help---
	  Say Y here if you have a 3Dfx Voodoo Graphics (Voodoo1/sst1) or 
	  Voodoo2 (cvg) based graphics card.

	  To compile this driver as a module, choose M here: the
	  module will be called sstfb.

	  WARNING: Do not use any application that uses the 3D engine
	  (namely glide) while using this driver.
	  Please read the <file:Documentation/fb/sstfb.txt> for supported
	  options and other important info  support.

config FB_VT8623
	tristate "VIA VT8623 support"
	depends on FB && PCI
	select FB_CFB_FILLRECT
	select FB_CFB_COPYAREA
	select FB_CFB_IMAGEBLIT
	select FB_TILEBLITTING
	select FB_SVGALIB
	select VGASTATE
	select FONT_8x16 if FRAMEBUFFER_CONSOLE
	---help---
	  Driver for CastleRock integrated graphics core in the
	  VIA VT8623 [Apollo CLE266] chipset.

config FB_TRIDENT
	tristate "Trident/CyberXXX/CyberBlade support"
	depends on FB && PCI
	select FB_CFB_FILLRECT
	select FB_CFB_COPYAREA
	select FB_CFB_IMAGEBLIT
	---help---
	  This is the frame buffer device driver for Trident PCI/AGP chipsets.
	  Supported chipset families are TGUI 9440/96XX, 3DImage, Blade3D
	  and Blade XP.
	  There are also integrated versions of these chips called CyberXXXX,
	  CyberImage or CyberBlade. These chips are mostly found in laptops
	  but also on some motherboards including early VIA EPIA motherboards.
	  For more information, read <file:Documentation/fb/tridentfb.txt>

	  Say Y if you have such a graphics board.

	  To compile this driver as a module, choose M here: the
	  module will be called tridentfb.

config FB_ARK
	tristate "ARK 2000PV support"
	depends on FB && PCI
	select FB_CFB_FILLRECT
	select FB_CFB_COPYAREA
	select FB_CFB_IMAGEBLIT
	select FB_TILEBLITTING
	select FB_SVGALIB
	select VGASTATE
	select FONT_8x16 if FRAMEBUFFER_CONSOLE
	---help---
	  Driver for PCI graphics boards with ARK 2000PV chip
	  and ICS 5342 RAMDAC.

config FB_PM3
	tristate "Permedia3 support"
	depends on FB && PCI
	select FB_CFB_FILLRECT
	select FB_CFB_COPYAREA
	select FB_CFB_IMAGEBLIT
	help
	  This is the frame buffer device driver for the 3DLabs Permedia3
	  chipset, used in Formac ProFormance III, 3DLabs Oxygen VX1 &
	  similar boards, 3DLabs Permedia3 Create!, Appian Jeronimo 2000
	  and maybe other boards.

config FB_CARMINE
	tristate "Fujitsu carmine frame buffer support"
	depends on FB && PCI
	select FB_CFB_FILLRECT
	select FB_CFB_COPYAREA
	select FB_CFB_IMAGEBLIT
	help
	  This is the frame buffer device driver for the Fujitsu Carmine chip.
	  The driver provides two independent frame buffer devices.

choice
	depends on FB_CARMINE
	prompt "DRAM timing"
	default FB_CARMINE_DRAM_EVAL

config FB_CARMINE_DRAM_EVAL
	bool "Eval board timings"
	help
	  Use timings which work on the eval card.

config CARMINE_DRAM_CUSTOM
	bool "Custom board timings"
	help
	  Use custom board timings.
endchoice

config FB_AU1100
	bool "Au1100 LCD Driver"
	depends on (FB = y) && MIPS_ALCHEMY
	select FB_CFB_FILLRECT
	select FB_CFB_COPYAREA
	select FB_CFB_IMAGEBLIT
	help
	  This is the framebuffer driver for the AMD Au1100 SOC.  It can drive
	  various panels and CRTs by passing in kernel cmd line option
	  au1100fb:panel=<name>.

config FB_AU1200
	bool "Au1200/Au1300 LCD Driver"
	depends on (FB = y) && MIPS_ALCHEMY
	select FB_SYS_FILLRECT
	select FB_SYS_COPYAREA
	select FB_SYS_IMAGEBLIT
	select FB_SYS_FOPS
	help
	  This is the framebuffer driver for the Au1200/Au1300 SOCs.
	  It can drive various panels and CRTs by passing in kernel cmd line
	  option au1200fb:panel=<name>.

config FB_VT8500
	bool "VIA VT8500 framebuffer support"
	depends on (FB = y) && ARM && ARCH_VT8500
	select FB_SYS_FILLRECT if (!FB_WMT_GE_ROPS)
	select FB_SYS_COPYAREA if (!FB_WMT_GE_ROPS)
	select FB_SYS_IMAGEBLIT
	select FB_MODE_HELPERS
	select VIDEOMODE_HELPERS
	help
	  This is the framebuffer driver for VIA VT8500 integrated LCD
	  controller.

config FB_WM8505
	bool "Wondermedia WM8xxx-series frame buffer support"
	depends on (FB = y) && ARM && ARCH_VT8500
	select FB_SYS_FILLRECT if (!FB_WMT_GE_ROPS)
	select FB_SYS_COPYAREA if (!FB_WMT_GE_ROPS)
	select FB_SYS_IMAGEBLIT
	select FB_MODE_HELPERS
	select VIDEOMODE_HELPERS
	help
	  This is the framebuffer driver for WonderMedia WM8xxx-series
	  integrated LCD controller. This driver covers the WM8505, WM8650
	  and WM8850 SoCs.

config FB_WMT_GE_ROPS
	bool "VT8500/WM8xxx accelerated raster ops support"
	depends on (FB = y) && (FB_VT8500 || FB_WM8505)
	default n
	help
	  This adds support for accelerated raster operations on the
	  VIA VT8500 and Wondermedia 85xx series SoCs.

source "drivers/video/fbdev/geode/Kconfig"

config FB_HIT
	tristate "HD64461 Frame Buffer support"
	depends on FB && HD64461
	select FB_CFB_FILLRECT
	select FB_CFB_COPYAREA
	select FB_CFB_IMAGEBLIT
	help
	  This is the frame buffer device driver for the Hitachi HD64461 LCD
	  frame buffer card.

config FB_PMAG_AA
	bool "PMAG-AA TURBOchannel framebuffer support"
	depends on (FB = y) && TC
 	select FB_CFB_FILLRECT
 	select FB_CFB_COPYAREA
 	select FB_CFB_IMAGEBLIT
	help
	  Support for the PMAG-AA TURBOchannel framebuffer card (1280x1024x1)
	  used mainly in the MIPS-based DECstation series.

config FB_PMAG_BA
	tristate "PMAG-BA TURBOchannel framebuffer support"
	depends on FB && TC
 	select FB_CFB_FILLRECT
 	select FB_CFB_COPYAREA
 	select FB_CFB_IMAGEBLIT
	help
	  Support for the PMAG-BA TURBOchannel framebuffer card (1024x864x8)
	  used mainly in the MIPS-based DECstation series.

config FB_PMAGB_B
	tristate "PMAGB-B TURBOchannel framebuffer support"
	depends on FB && TC
 	select FB_CFB_FILLRECT
 	select FB_CFB_COPYAREA
 	select FB_CFB_IMAGEBLIT
	help
	  Support for the PMAGB-B TURBOchannel framebuffer card used mainly
	  in the MIPS-based DECstation series. The card is currently only
	  supported in 1280x1024x8 mode.

config FB_MAXINE
	bool "Maxine (Personal DECstation) onboard framebuffer support"
	depends on (FB = y) && MACH_DECSTATION
 	select FB_CFB_FILLRECT
 	select FB_CFB_COPYAREA
 	select FB_CFB_IMAGEBLIT
	help
	  Support for the onboard framebuffer (1024x768x8) in the Personal
	  DECstation series (Personal DECstation 5000/20, /25, /33, /50,
	  Codename "Maxine").

config FB_G364
	bool "G364 frame buffer support"
	depends on (FB = y) && (MIPS_MAGNUM_4000 || OLIVETTI_M700)
 	select FB_CFB_FILLRECT
 	select FB_CFB_COPYAREA
 	select FB_CFB_IMAGEBLIT
	help
	  The G364 driver is the framebuffer used in MIPS Magnum 4000 and
	  Olivetti M700-10 systems.

config FB_68328
	bool "Motorola 68328 native frame buffer support"
	depends on (FB = y) && (M68328 || M68EZ328 || M68VZ328)
 	select FB_CFB_FILLRECT
 	select FB_CFB_COPYAREA
 	select FB_CFB_IMAGEBLIT
	help
	  Say Y here if you want to support the built-in frame buffer of
	  the Motorola 68328 CPU family.

config FB_PXA168
	tristate "PXA168/910 LCD framebuffer support"
	depends on FB && (CPU_PXA168 || CPU_PXA910)
	select FB_CFB_FILLRECT
	select FB_CFB_COPYAREA
	select FB_CFB_IMAGEBLIT
	---help---
	  Frame buffer driver for the built-in LCD controller in the Marvell
	  MMP processor.

config FB_PXA
	tristate "PXA LCD framebuffer support"
	depends on FB && ARCH_PXA
	select FB_CFB_FILLRECT
	select FB_CFB_COPYAREA
	select FB_CFB_IMAGEBLIT
	---help---
	  Frame buffer driver for the built-in LCD controller in the Intel
	  PXA2x0 processor.

	  This driver is also available as a module ( = code which can be
	  inserted and removed from the running kernel whenever you want). The
	  module will be called pxafb. If you want to compile it as a module,
	  say M here and read <file:Documentation/kbuild/modules.txt>.

	  If unsure, say N.

config FB_PXA_OVERLAY
	bool "Support PXA27x/PXA3xx Overlay(s) as framebuffer"
	default n
	depends on FB_PXA && (PXA27x || PXA3xx)

config FB_PXA_SMARTPANEL
	bool "PXA Smartpanel LCD support"
	default n
	depends on FB_PXA

config FB_PXA_PARAMETERS
	bool "PXA LCD command line parameters"
	default n
	depends on FB_PXA
	---help---
	  Enable the use of kernel command line or module parameters
	  to configure the physical properties of the LCD panel when
	  using the PXA LCD driver.

	  This option allows you to override the panel parameters
	  supplied by the platform in order to support multiple
	  different models of flatpanel. If you will only be using a
	  single model of flatpanel then you can safely leave this
	  option disabled.

	  <file:Documentation/fb/pxafb.txt> describes the available parameters.

config PXA3XX_GCU
	tristate "PXA3xx 2D graphics accelerator driver"
	depends on FB_PXA
	help
	  Kernelspace driver for the 2D graphics controller unit (GCU)
	  found on PXA3xx processors. There is a counterpart driver in the
	  DirectFB suite, see http://www.directfb.org/

	  If you compile this as a module, it will be called pxa3xx_gcu.

config FB_MBX
	tristate "2700G LCD framebuffer support"
	depends on FB && ARCH_PXA
	select FB_CFB_FILLRECT
	select FB_CFB_COPYAREA
	select FB_CFB_IMAGEBLIT
	---help---
	  Framebuffer driver for the Intel 2700G (Marathon) Graphics
	  Accelerator

config FB_MBX_DEBUG
       bool "Enable debugging info via debugfs"
       depends on FB_MBX && DEBUG_FS
       default n
       ---help---
         Enable this if you want debugging information using the debug
         filesystem (debugfs)

         If unsure, say N.

config FB_FSL_DIU
	tristate "Freescale DIU framebuffer support"
	depends on FB && FSL_SOC
	select FB_MODE_HELPERS
	select FB_CFB_FILLRECT
	select FB_CFB_COPYAREA
	select FB_CFB_IMAGEBLIT
	select PPC_LIB_RHEAP
	---help---
	  Framebuffer driver for the Freescale SoC DIU

config FB_W100
	tristate "W100 frame buffer support"
	depends on FB && ARCH_PXA
 	select FB_CFB_FILLRECT
 	select FB_CFB_COPYAREA
 	select FB_CFB_IMAGEBLIT
	---help---
	  Frame buffer driver for the w100 as found on the Sharp SL-Cxx series.
	  It can also drive the w3220 chip found on iPAQ hx4700.

	  This driver is also available as a module ( = code which can be
	  inserted and removed from the running kernel whenever you want). The
	  module will be called w100fb. If you want to compile it as a module,
	  say M here and read <file:Documentation/kbuild/modules.txt>.

	  If unsure, say N.

config FB_SH_MOBILE_LCDC
	tristate "SuperH Mobile LCDC framebuffer support"
	depends on FB && (SUPERH || ARCH_SHMOBILE) && HAVE_CLK
	depends on FB_SH_MOBILE_MERAM || !FB_SH_MOBILE_MERAM
	select FB_SYS_FILLRECT
	select FB_SYS_COPYAREA
	select FB_SYS_IMAGEBLIT
	select FB_SYS_FOPS
	select FB_DEFERRED_IO
	select FB_BACKLIGHT
	select SH_MIPI_DSI if SH_LCD_MIPI_DSI
	---help---
	  Frame buffer driver for the on-chip SH-Mobile LCD controller.

config FB_SH_MOBILE_HDMI
	tristate "SuperH Mobile HDMI controller support"
	depends on FB_SH_MOBILE_LCDC
	select FB_MODE_HELPERS
	select SOUND
	select SND
	select SND_SOC
	---help---
	  Driver for the on-chip SH-Mobile HDMI controller.

config FB_TMIO
	tristate "Toshiba Mobile IO FrameBuffer support"
	depends on FB && (MFD_TMIO || COMPILE_TEST)
	select FB_CFB_FILLRECT
	select FB_CFB_COPYAREA
	select FB_CFB_IMAGEBLIT
	---help---
	  Frame buffer driver for the Toshiba Mobile IO integrated as found
	  on the Sharp SL-6000 series

	  This driver is also available as a module ( = code which can be
	  inserted and removed from the running kernel whenever you want). The
	  module will be called tmiofb. If you want to compile it as a module,
	  say M here and read <file:Documentation/kbuild/modules.txt>.

	  If unsure, say N.

config FB_TMIO_ACCELL
	bool "tmiofb acceleration"
	depends on FB_TMIO
	default y

config FB_S3C
	tristate "Samsung S3C framebuffer support"
	depends on FB && (CPU_S3C2416 || ARCH_S3C64XX || \
		ARCH_S5PV210 || ARCH_EXYNOS)
	select FB_CFB_FILLRECT
	select FB_CFB_COPYAREA
	select FB_CFB_IMAGEBLIT
	---help---
	  Frame buffer driver for the built-in FB controller in the Samsung
	  SoC line from the S3C2443 onwards, including the S3C2416, S3C2450,
	  and the S3C64XX series such as the S3C6400 and S3C6410.

	  These chips all have the same basic framebuffer design with the
	  actual capabilities depending on the chip. For instance the S3C6400
	  and S3C6410 support 4 hardware windows whereas the S3C24XX series
	  currently only have two.

	  Currently the support is only for the S3C6400 and S3C6410 SoCs.

config FB_S3C_DEBUG_REGWRITE
       bool "Debug register writes"
       depends on FB_S3C
       ---help---
         Show all register writes via pr_debug()

config FB_S3C2410
	tristate "S3C2410 LCD framebuffer support"
	depends on FB && ARCH_S3C24XX
	select FB_CFB_FILLRECT
	select FB_CFB_COPYAREA
	select FB_CFB_IMAGEBLIT
	---help---
	  Frame buffer driver for the built-in LCD controller in the Samsung
	  S3C2410 processor.

	  This driver is also available as a module ( = code which can be
	  inserted and removed from the running kernel whenever you want). The
	  module will be called s3c2410fb. If you want to compile it as a module,
	  say M here and read <file:Documentation/kbuild/modules.txt>.

	  If unsure, say N.
config FB_S3C2410_DEBUG
	bool "S3C2410 lcd debug messages"
	depends on FB_S3C2410
	help
	  Turn on debugging messages. Note that you can set/unset at run time
	  through sysfs

config FB_NUC900
        tristate "NUC900 LCD framebuffer support"
        depends on FB && ARCH_W90X900
        select FB_CFB_FILLRECT
        select FB_CFB_COPYAREA
        select FB_CFB_IMAGEBLIT
        ---help---
          Frame buffer driver for the built-in LCD controller in the Nuvoton
          NUC900 processor

config GPM1040A0_320X240
        bool "Giantplus Technology GPM1040A0 320x240 Color TFT LCD"
        depends on FB_NUC900

config FB_SM501
	tristate "Silicon Motion SM501 framebuffer support"
	depends on FB && MFD_SM501
	select FB_CFB_FILLRECT
	select FB_CFB_COPYAREA
	select FB_CFB_IMAGEBLIT
	---help---
	  Frame buffer driver for the CRT and LCD controllers in the Silicon
	  Motion SM501.

	  This driver is also available as a module ( = code which can be
	  inserted and removed from the running kernel whenever you want). The
	  module will be called sm501fb. If you want to compile it as a module,
	  say M here and read <file:Documentation/kbuild/modules.txt>.

	  If unsure, say N.

config FB_SMSCUFX
	tristate "SMSC UFX6000/7000 USB Framebuffer support"
	depends on FB && USB
	select FB_MODE_HELPERS
	select FB_SYS_FILLRECT
	select FB_SYS_COPYAREA
	select FB_SYS_IMAGEBLIT
	select FB_SYS_FOPS
	select FB_DEFERRED_IO
	---help---
	  This is a kernel framebuffer driver for SMSC UFX USB devices.
	  Supports fbdev clients like xf86-video-fbdev, kdrive, fbi, and
	  mplayer -vo fbdev. Supports both UFX6000 (USB 2.0) and UFX7000
	  (USB 3.0) devices.
	  To compile as a module, choose M here: the module name is smscufx.

config FB_UDL
	tristate "Displaylink USB Framebuffer support"
	depends on FB && USB
	select FB_MODE_HELPERS
	select FB_SYS_FILLRECT
	select FB_SYS_COPYAREA
	select FB_SYS_IMAGEBLIT
	select FB_SYS_FOPS
	select FB_DEFERRED_IO
	---help---
	  This is a kernel framebuffer driver for DisplayLink USB devices.
	  Supports fbdev clients like xf86-video-fbdev, kdrive, fbi, and
	  mplayer -vo fbdev. Supports all USB 2.0 era DisplayLink devices.
	  To compile as a module, choose M here: the module name is udlfb.

config FB_IBM_GXT4500
	tristate "Framebuffer support for IBM GXT4000P/4500P/6000P/6500P adaptors"
	depends on FB && PPC
	select FB_CFB_FILLRECT
	select FB_CFB_COPYAREA
	select FB_CFB_IMAGEBLIT
	---help---
	  Say Y here to enable support for the IBM GXT4000P/6000P and
	  GXT4500P/6500P display adaptor based on Raster Engine RC1000,
	  found on some IBM System P (pSeries) machines. This driver
	  doesn't use Geometry Engine GT1000.

config FB_PS3
	tristate "PS3 GPU framebuffer driver"
	depends on FB && PS3_PS3AV
	select FB_SYS_FILLRECT
	select FB_SYS_COPYAREA
	select FB_SYS_IMAGEBLIT
	select FB_SYS_FOPS
	---help---
	  Include support for the virtual frame buffer in the PS3 platform.

config FB_PS3_DEFAULT_SIZE_M
	int "PS3 default frame buffer size (in MiB)"
	depends on FB_PS3
	default 9
	---help---
	  This is the default size (in MiB) of the virtual frame buffer in
	  the PS3.
	  The default value can be overridden on the kernel command line
	  using the "ps3fb" option (e.g. "ps3fb=9M");

config FB_XILINX
	tristate "Xilinx frame buffer support"
	depends on FB && (XILINX_VIRTEX || MICROBLAZE || ARCH_ZYNQ)
	select FB_CFB_FILLRECT
	select FB_CFB_COPYAREA
	select FB_CFB_IMAGEBLIT
	---help---
	  Include support for the Xilinx ML300/ML403 reference design
	  framebuffer. ML300 carries a 640*480 LCD display on the board,
	  ML403 uses a standard DB15 VGA connector.

config FB_GOLDFISH
	tristate "Goldfish Framebuffer"
	depends on FB && HAS_DMA && (GOLDFISH || COMPILE_TEST)
	select FB_CFB_FILLRECT
	select FB_CFB_COPYAREA
	select FB_CFB_IMAGEBLIT
	---help---
	  Framebuffer driver for Goldfish Virtual Platform

config FB_COBALT
	tristate "Cobalt server LCD frame buffer support"
	depends on FB && (MIPS_COBALT || MIPS_SEAD3)

config FB_SH7760
	bool "SH7760/SH7763/SH7720/SH7721 LCDC support"
	depends on FB && (CPU_SUBTYPE_SH7760 || CPU_SUBTYPE_SH7763 \
		|| CPU_SUBTYPE_SH7720 || CPU_SUBTYPE_SH7721)
	select FB_CFB_FILLRECT
	select FB_CFB_COPYAREA
	select FB_CFB_IMAGEBLIT
	---help---
	  Support for the SH7760/SH7763/SH7720/SH7721 integrated
	  (D)STN/TFT LCD Controller.
	  Supports display resolutions up to 1024x1024 pixel, grayscale and
	  color operation, with depths ranging from 1 bpp to 8 bpp monochrome
	  and 8, 15 or 16 bpp color; 90 degrees clockwise display rotation for
	  panels <= 320 pixel horizontal resolution.

config FB_DA8XX
	tristate "DA8xx/OMAP-L1xx/AM335x Framebuffer support"
	depends on FB && (ARCH_DAVINCI_DA8XX || SOC_AM33XX)
	select FB_CFB_FILLRECT
	select FB_CFB_COPYAREA
	select FB_CFB_IMAGEBLIT
	select FB_CFB_REV_PIXELS_IN_BYTE
	select FB_MODE_HELPERS
	select VIDEOMODE_HELPERS
	---help---
	  This is the frame buffer device driver for the TI LCD controller
	  found on DA8xx/OMAP-L1xx/AM335x SoCs.
	  If unsure, say N.

config FB_VIRTUAL
	tristate "Virtual Frame Buffer support (ONLY FOR TESTING!)"
	depends on FB
	select FB_SYS_FILLRECT
	select FB_SYS_COPYAREA
	select FB_SYS_IMAGEBLIT
	select FB_SYS_FOPS
	---help---
	  This is a `virtual' frame buffer device. It operates on a chunk of
	  unswappable kernel memory instead of on the memory of a graphics
	  board. This means you cannot see any output sent to this frame
	  buffer device, while it does consume precious memory. The main use
	  of this frame buffer device is testing and debugging the frame
	  buffer subsystem. Do NOT enable it for normal systems! To protect
	  the innocent, it has to be enabled explicitly at boot time using the
	  kernel option `video=vfb:'.

	  To compile this driver as a module, choose M here: the
	  module will be called vfb. In order to load it, you must use
	  the vfb_enable=1 option.

	  If unsure, say N.

config XEN_FBDEV_FRONTEND
	tristate "Xen virtual frame buffer support"
	depends on FB && XEN
	select FB_SYS_FILLRECT
	select FB_SYS_COPYAREA
	select FB_SYS_IMAGEBLIT
	select FB_SYS_FOPS
	select FB_DEFERRED_IO
	select INPUT_XEN_KBDDEV_FRONTEND if INPUT_MISC
	select XEN_XENBUS_FRONTEND
	default y
	help
	  This driver implements the front-end of the Xen virtual
	  frame buffer driver.  It communicates with a back-end
	  in another domain.

config FB_METRONOME
	tristate "E-Ink Metronome/8track controller support"
	depends on FB
	select FB_SYS_FILLRECT
	select FB_SYS_COPYAREA
	select FB_SYS_IMAGEBLIT
	select FB_SYS_FOPS
	select FB_DEFERRED_IO
	help
	  This driver implements support for the E-Ink Metronome
	  controller. The pre-release name for this device was 8track
	  and could also have been called by some vendors as PVI-nnnn.

config FB_MB862XX
	tristate "Fujitsu MB862xx GDC support"
	depends on FB
	depends on PCI || (OF && PPC)
	select FB_CFB_FILLRECT
	select FB_CFB_COPYAREA
	select FB_CFB_IMAGEBLIT
	---help---
	  Frame buffer driver for Fujitsu Carmine/Coral-P(A)/Lime controllers.

choice
	prompt "GDC variant"
	depends on FB_MB862XX

config FB_MB862XX_PCI_GDC
	bool "Carmine/Coral-P(A) GDC"
	depends on PCI
	---help---
	  This enables framebuffer support for Fujitsu Carmine/Coral-P(A)
	  PCI graphics controller devices.

config FB_MB862XX_LIME
	bool "Lime GDC"
	depends on OF && PPC
	select FB_FOREIGN_ENDIAN
	select FB_LITTLE_ENDIAN
	---help---
	  Framebuffer support for Fujitsu Lime GDC on host CPU bus.

endchoice

config FB_MB862XX_I2C
	bool "Support I2C bus on MB862XX GDC"
	depends on FB_MB862XX && I2C
	depends on FB_MB862XX=m || I2C=y
	default y
	help
	  Selecting this option adds Coral-P(A)/Lime GDC I2C bus adapter
	  driver to support accessing I2C devices on controller's I2C bus.
	  These are usually some video decoder chips.

config FB_EP93XX
	tristate "EP93XX frame buffer support"
	depends on FB && ARCH_EP93XX
	select FB_CFB_FILLRECT
	select FB_CFB_COPYAREA
	select FB_CFB_IMAGEBLIT
	---help---
	  Framebuffer driver for the Cirrus Logic EP93XX series of processors.
	  This driver is also available as a module. The module will be called
	  ep93xx-fb.

config FB_PRE_INIT_FB
	bool "Don't reinitialize, use bootloader's GDC/Display configuration"
	depends on FB && FB_MB862XX_LIME
	---help---
	  Select this option if display contents should be inherited as set by
	  the bootloader.

config FB_MX3
	tristate "MX3 Framebuffer support"
	depends on FB && MX3_IPU
	select BACKLIGHT_CLASS_DEVICE
	select BACKLIGHT_LCD_SUPPORT
	select FB_CFB_FILLRECT
	select FB_CFB_COPYAREA
	select FB_CFB_IMAGEBLIT
	default y
	help
	  This is a framebuffer device for the i.MX31 LCD Controller. So
	  far only synchronous displays are supported. If you plan to use
	  an LCD display with your i.MX31 system, say Y here.

config FB_BROADSHEET
	tristate "E-Ink Broadsheet/Epson S1D13521 controller support"
	depends on FB
	select FB_SYS_FILLRECT
	select FB_SYS_COPYAREA
	select FB_SYS_IMAGEBLIT
	select FB_SYS_FOPS
	select FB_DEFERRED_IO
	help
	  This driver implements support for the E-Ink Broadsheet
	  controller. The release name for this device was Epson S1D13521
	  and could also have been called by other names when coupled with
	  a bridge adapter.

config FB_AUO_K190X
	tristate "AUO-K190X EPD controller support"
	depends on FB
	select FB_SYS_FILLRECT
	select FB_SYS_COPYAREA
	select FB_SYS_IMAGEBLIT
	select FB_SYS_FOPS
	select FB_DEFERRED_IO
	help
	  Provides support for epaper controllers from the K190X series
	  of AUO. These controllers can be used to drive epaper displays
	  from Sipix.

	  This option enables the common support, shared by the individual
	  controller drivers. You will also have to enable the driver
	  for the controller type used in your device.

config FB_AUO_K1900
	tristate "AUO-K1900 EPD controller support"
	depends on FB && FB_AUO_K190X
	help
	  This driver implements support for the AUO K1900 epd-controller.
	  This controller can drive Sipix epaper displays but can only do
	  serial updates, reducing the number of possible frames per second.

config FB_AUO_K1901
	tristate "AUO-K1901 EPD controller support"
	depends on FB && FB_AUO_K190X
	help
	  This driver implements support for the AUO K1901 epd-controller.
	  This controller can drive Sipix epaper displays and supports
	  concurrent updates, making higher frames per second possible.

config FB_JZ4740
	tristate "JZ4740 LCD framebuffer support"
	depends on FB && MACH_JZ4740
	select FB_SYS_FILLRECT
	select FB_SYS_COPYAREA
	select FB_SYS_IMAGEBLIT
	help
	  Framebuffer support for the JZ4740 SoC.

config FB_MXS
	tristate "MXS LCD framebuffer support"
	depends on FB && (ARCH_MXS || ARCH_MXC)
	select FB_CFB_FILLRECT
	select FB_CFB_COPYAREA
	select FB_CFB_IMAGEBLIT
	select FB_MODE_HELPERS
	select VIDEOMODE_HELPERS
	help
	  Framebuffer support for the MXS SoC.

config FB_PUV3_UNIGFX
	tristate "PKUnity v3 Unigfx framebuffer support"
	depends on FB && UNICORE32 && ARCH_PUV3
	select FB_SYS_FILLRECT
	select FB_SYS_COPYAREA
	select FB_SYS_IMAGEBLIT
	select FB_SYS_FOPS
	help
	  Choose this option if you want to use the Unigfx device as a
	  framebuffer device. Without the support of PCI & AGP.

config FB_HYPERV
	tristate "Microsoft Hyper-V Synthetic Video support"
	depends on FB && HYPERV
	select FB_CFB_FILLRECT
	select FB_CFB_COPYAREA
	select FB_CFB_IMAGEBLIT
	help
	  This framebuffer driver supports Microsoft Hyper-V Synthetic Video.

config FB_SIMPLE
	bool "Simple framebuffer support"
	depends on (FB = y)
	select FB_CFB_FILLRECT
	select FB_CFB_COPYAREA
	select FB_CFB_IMAGEBLIT
	help
	  Say Y if you want support for a simple frame-buffer.

	  This driver assumes that the display hardware has been initialized
	  before the kernel boots, and the kernel will simply render to the
	  pre-allocated frame buffer surface.

	  Configuration re: surface address, size, and format must be provided
	  through device tree, or plain old platform data.

source "drivers/video/fbdev/omap/Kconfig"
source "drivers/video/fbdev/omap2/Kconfig"
source "drivers/video/fbdev/exynos/Kconfig"
source "drivers/video/fbdev/mmp/Kconfig"

config FB_SH_MOBILE_MERAM
	tristate "SuperH Mobile MERAM read ahead support"
	depends on (SUPERH || ARCH_SHMOBILE)
	select GENERIC_ALLOCATOR
	---help---
	  Enable MERAM support for the SuperH controller.

	  This will allow for caching of the framebuffer to provide more
	  reliable access under heavy main memory bus traffic situations.
	  Up to 4 memory channels can be configured, allowing 4 RGB or
	  2 YCbCr framebuffers to be configured.

config FB_SSD1307
	tristate "Solomon SSD1307 framebuffer support"
	depends on FB && I2C
	depends on OF
	depends on GPIOLIB || COMPILE_TEST
	select FB_SYS_FOPS
	select FB_SYS_FILLRECT
	select FB_SYS_COPYAREA
	select FB_SYS_IMAGEBLIT
	select FB_DEFERRED_IO
	select PWM
	select FB_BACKLIGHT
	help
	  This driver implements support for the Solomon SSD1307
	  OLED controller over I2C.

<<<<<<< HEAD
config FB_AMG19264C
	tristate "Orient Display AMG19264C framebuffer support"
	depends on FB
	depends on I2C || GPIOLIB
	select FB_SYS_FOPS
	select FB_SYS_FILLRECT
	select FB_SYS_COPYAREA
	select FB_SYS_IMAGEBLIT
	select FB_DEFERRED_IO
	help
	  This driver supports the Orient Display AMG19264C and similar
	  LCD modules. At least one access method must be enabled below.

config FB_AMG19264C_GPIO
	bool "Support access using GPIO"
	depends on FB_AMG19264C
	depends on GPIOLIB
	help
	  Support controlling an AMG19264C connected to GPIO pins.

config FB_AMG19264C_MAX732X
	bool "Support access over MAX732x I2C I/O expander"
	depends on FB_AMG19264C
	depends on I2C
	help
	  Support controlling an AMG19264C connected to a MAX732x I2C I/O
	  expander. This is much faster than using the GPIO driver for this
	  chip.
=======
config FB_SM712
	tristate "Silicon Motion SM712 framebuffer support"
	depends on FB && PCI
	select FB_CFB_FILLRECT
	select FB_CFB_COPYAREA
	select FB_CFB_IMAGEBLIT
	help
	  Frame buffer driver for the Silicon Motion SM710, SM712, SM721
	  and SM722 chips.

	  This driver is also available as a module. The module will be
	  called sm712fb. If you want to compile it as a module, say M
	  here and read <file:Documentation/kbuild/modules.txt>.
>>>>>>> 6ff33f39
<|MERGE_RESOLUTION|>--- conflicted
+++ resolved
@@ -2476,7 +2476,20 @@
 	  This driver implements support for the Solomon SSD1307
 	  OLED controller over I2C.
 
-<<<<<<< HEAD
+config FB_SM712
+	tristate "Silicon Motion SM712 framebuffer support"
+	depends on FB && PCI
+	select FB_CFB_FILLRECT
+	select FB_CFB_COPYAREA
+	select FB_CFB_IMAGEBLIT
+	help
+	  Frame buffer driver for the Silicon Motion SM710, SM712, SM721
+	  and SM722 chips.
+
+	  This driver is also available as a module. The module will be
+	  called sm712fb. If you want to compile it as a module, say M
+	  here and read <file:Documentation/kbuild/modules.txt>.
+
 config FB_AMG19264C
 	tristate "Orient Display AMG19264C framebuffer support"
 	depends on FB
@@ -2504,19 +2517,4 @@
 	help
 	  Support controlling an AMG19264C connected to a MAX732x I2C I/O
 	  expander. This is much faster than using the GPIO driver for this
-	  chip.
-=======
-config FB_SM712
-	tristate "Silicon Motion SM712 framebuffer support"
-	depends on FB && PCI
-	select FB_CFB_FILLRECT
-	select FB_CFB_COPYAREA
-	select FB_CFB_IMAGEBLIT
-	help
-	  Frame buffer driver for the Silicon Motion SM710, SM712, SM721
-	  and SM722 chips.
-
-	  This driver is also available as a module. The module will be
-	  called sm712fb. If you want to compile it as a module, say M
-	  here and read <file:Documentation/kbuild/modules.txt>.
->>>>>>> 6ff33f39
+	  chip.