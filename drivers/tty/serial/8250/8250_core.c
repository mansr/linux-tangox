/*
 *  Driver for 8250/16550-type serial ports
 *
 *  Based on drivers/char/serial.c, by Linus Torvalds, Theodore Ts'o.
 *
 *  Copyright (C) 2001 Russell King.
 *
 * This program is free software; you can redistribute it and/or modify
 * it under the terms of the GNU General Public License as published by
 * the Free Software Foundation; either version 2 of the License, or
 * (at your option) any later version.
 *
 * A note about mapbase / membase
 *
 *  mapbase is the physical address of the IO port.
 *  membase is an 'ioremapped' cookie.
 */

#if defined(CONFIG_SERIAL_8250_CONSOLE) && defined(CONFIG_MAGIC_SYSRQ)
#define SUPPORT_SYSRQ
#endif

#include <linux/module.h>
#include <linux/moduleparam.h>
#include <linux/ioport.h>
#include <linux/init.h>
#include <linux/console.h>
#include <linux/sysrq.h>
#include <linux/delay.h>
#include <linux/platform_device.h>
#include <linux/tty.h>
#include <linux/ratelimit.h>
#include <linux/tty_flip.h>
#include <linux/serial.h>
#include <linux/serial_8250.h>
#include <linux/nmi.h>
#include <linux/mutex.h>
#include <linux/slab.h>
#include <linux/uaccess.h>
#include <linux/pm_runtime.h>
#ifdef CONFIG_SPARC
#include <linux/sunserialcore.h>
#endif

#include <asm/io.h>
#include <asm/irq.h>

#include "8250.h"

/*
 * Configuration:
 *   share_irqs - whether we pass IRQF_SHARED to request_irq().  This option
 *                is unsafe when used on edge-triggered interrupts.
 */
static unsigned int share_irqs = SERIAL8250_SHARE_IRQS;

static unsigned int nr_uarts = CONFIG_SERIAL_8250_RUNTIME_UARTS;

static struct uart_driver serial8250_reg;

static int serial_index(struct uart_port *port)
{
	return port->minor - 64;
}

static unsigned int skip_txen_test; /* force skip of txen test at init time */

/*
 * Debugging.
 */
#if 0
#define DEBUG_AUTOCONF(fmt...)	printk(fmt)
#else
#define DEBUG_AUTOCONF(fmt...)	do { } while (0)
#endif

#if 0
#define DEBUG_INTR(fmt...)	printk(fmt)
#else
#define DEBUG_INTR(fmt...)	do { } while (0)
#endif

#define PASS_LIMIT	512

#define BOTH_EMPTY 	(UART_LSR_TEMT | UART_LSR_THRE)


#ifdef CONFIG_SERIAL_8250_DETECT_IRQ
#define CONFIG_SERIAL_DETECT_IRQ 1
#endif
#ifdef CONFIG_SERIAL_8250_MANY_PORTS
#define CONFIG_SERIAL_MANY_PORTS 1
#endif

/*
 * HUB6 is always on.  This will be removed once the header
 * files have been cleaned.
 */
#define CONFIG_HUB6 1

#include <asm/serial.h>
/*
 * SERIAL_PORT_DFNS tells us about built-in ports that have no
 * standard enumeration mechanism.   Platforms that can find all
 * serial ports via mechanisms like ACPI or PCI need not supply it.
 */
#ifndef SERIAL_PORT_DFNS
#define SERIAL_PORT_DFNS
#endif

static const struct old_serial_port old_serial_port[] = {
	SERIAL_PORT_DFNS /* defined in asm/serial.h */
};

#define UART_NR	CONFIG_SERIAL_8250_NR_UARTS

#ifdef CONFIG_SERIAL_8250_RSA

#define PORT_RSA_MAX 4
static unsigned long probe_rsa[PORT_RSA_MAX];
static unsigned int probe_rsa_count;
#endif /* CONFIG_SERIAL_8250_RSA  */

struct irq_info {
	struct			hlist_node node;
	int			irq;
	spinlock_t		lock;	/* Protects list not the hash */
	struct list_head	*head;
};

#define NR_IRQ_HASH		32	/* Can be adjusted later */
static struct hlist_head irq_lists[NR_IRQ_HASH];
static DEFINE_MUTEX(hash_mutex);	/* Used to walk the hash */

/*
 * Here we define the default xmit fifo size used for each type of UART.
 */
static const struct serial8250_config uart_config[] = {
	[PORT_UNKNOWN] = {
		.name		= "unknown",
		.fifo_size	= 1,
		.tx_loadsz	= 1,
	},
	[PORT_8250] = {
		.name		= "8250",
		.fifo_size	= 1,
		.tx_loadsz	= 1,
	},
	[PORT_16450] = {
		.name		= "16450",
		.fifo_size	= 1,
		.tx_loadsz	= 1,
	},
	[PORT_16550] = {
		.name		= "16550",
		.fifo_size	= 1,
		.tx_loadsz	= 1,
	},
	[PORT_16550A] = {
		.name		= "16550A",
		.fifo_size	= 16,
		.tx_loadsz	= 16,
		.fcr		= UART_FCR_ENABLE_FIFO | UART_FCR_R_TRIG_10,
		.rxtrig_bytes	= {1, 4, 8, 14},
		.flags		= UART_CAP_FIFO,
	},
	[PORT_CIRRUS] = {
		.name		= "Cirrus",
		.fifo_size	= 1,
		.tx_loadsz	= 1,
	},
	[PORT_16650] = {
		.name		= "ST16650",
		.fifo_size	= 1,
		.tx_loadsz	= 1,
		.flags		= UART_CAP_FIFO | UART_CAP_EFR | UART_CAP_SLEEP,
	},
	[PORT_16650V2] = {
		.name		= "ST16650V2",
		.fifo_size	= 32,
		.tx_loadsz	= 16,
		.fcr		= UART_FCR_ENABLE_FIFO | UART_FCR_R_TRIG_01 |
				  UART_FCR_T_TRIG_00,
		.rxtrig_bytes	= {8, 16, 24, 28},
		.flags		= UART_CAP_FIFO | UART_CAP_EFR | UART_CAP_SLEEP,
	},
	[PORT_16750] = {
		.name		= "TI16750",
		.fifo_size	= 64,
		.tx_loadsz	= 64,
		.fcr		= UART_FCR_ENABLE_FIFO | UART_FCR_R_TRIG_10 |
				  UART_FCR7_64BYTE,
		.rxtrig_bytes	= {1, 16, 32, 56},
		.flags		= UART_CAP_FIFO | UART_CAP_SLEEP | UART_CAP_AFE,
	},
	[PORT_STARTECH] = {
		.name		= "Startech",
		.fifo_size	= 1,
		.tx_loadsz	= 1,
	},
	[PORT_16C950] = {
		.name		= "16C950/954",
		.fifo_size	= 128,
		.tx_loadsz	= 128,
		.fcr		= UART_FCR_ENABLE_FIFO | UART_FCR_R_TRIG_10,
		/* UART_CAP_EFR breaks billionon CF bluetooth card. */
		.flags		= UART_CAP_FIFO | UART_CAP_SLEEP,
	},
	[PORT_16654] = {
		.name		= "ST16654",
		.fifo_size	= 64,
		.tx_loadsz	= 32,
		.fcr		= UART_FCR_ENABLE_FIFO | UART_FCR_R_TRIG_01 |
				  UART_FCR_T_TRIG_10,
		.rxtrig_bytes	= {8, 16, 56, 60},
		.flags		= UART_CAP_FIFO | UART_CAP_EFR | UART_CAP_SLEEP,
	},
	[PORT_16850] = {
		.name		= "XR16850",
		.fifo_size	= 128,
		.tx_loadsz	= 128,
		.fcr		= UART_FCR_ENABLE_FIFO | UART_FCR_R_TRIG_10,
		.flags		= UART_CAP_FIFO | UART_CAP_EFR | UART_CAP_SLEEP,
	},
	[PORT_RSA] = {
		.name		= "RSA",
		.fifo_size	= 2048,
		.tx_loadsz	= 2048,
		.fcr		= UART_FCR_ENABLE_FIFO | UART_FCR_R_TRIG_11,
		.flags		= UART_CAP_FIFO,
	},
	[PORT_NS16550A] = {
		.name		= "NS16550A",
		.fifo_size	= 16,
		.tx_loadsz	= 16,
		.fcr		= UART_FCR_ENABLE_FIFO | UART_FCR_R_TRIG_10,
		.flags		= UART_CAP_FIFO | UART_NATSEMI,
	},
	[PORT_XSCALE] = {
		.name		= "XScale",
		.fifo_size	= 32,
		.tx_loadsz	= 32,
		.fcr		= UART_FCR_ENABLE_FIFO | UART_FCR_R_TRIG_10,
		.flags		= UART_CAP_FIFO | UART_CAP_UUE | UART_CAP_RTOIE,
	},
	[PORT_OCTEON] = {
		.name		= "OCTEON",
		.fifo_size	= 64,
		.tx_loadsz	= 64,
		.fcr		= UART_FCR_ENABLE_FIFO | UART_FCR_R_TRIG_10,
		.flags		= UART_CAP_FIFO,
	},
	[PORT_AR7] = {
		.name		= "AR7",
		.fifo_size	= 16,
		.tx_loadsz	= 16,
		.fcr		= UART_FCR_ENABLE_FIFO | UART_FCR_R_TRIG_00,
		.flags		= UART_CAP_FIFO | UART_CAP_AFE,
	},
	[PORT_U6_16550A] = {
		.name		= "U6_16550A",
		.fifo_size	= 64,
		.tx_loadsz	= 64,
		.fcr		= UART_FCR_ENABLE_FIFO | UART_FCR_R_TRIG_10,
		.flags		= UART_CAP_FIFO | UART_CAP_AFE,
	},
	[PORT_TEGRA] = {
		.name		= "Tegra",
		.fifo_size	= 32,
		.tx_loadsz	= 8,
		.fcr		= UART_FCR_ENABLE_FIFO | UART_FCR_R_TRIG_01 |
				  UART_FCR_T_TRIG_01,
		.rxtrig_bytes	= {1, 4, 8, 14},
		.flags		= UART_CAP_FIFO | UART_CAP_RTOIE,
	},
	[PORT_XR17D15X] = {
		.name		= "XR17D15X",
		.fifo_size	= 64,
		.tx_loadsz	= 64,
		.fcr		= UART_FCR_ENABLE_FIFO | UART_FCR_R_TRIG_10,
		.flags		= UART_CAP_FIFO | UART_CAP_AFE | UART_CAP_EFR |
				  UART_CAP_SLEEP,
	},
	[PORT_XR17V35X] = {
		.name		= "XR17V35X",
		.fifo_size	= 256,
		.tx_loadsz	= 256,
		.fcr		= UART_FCR_ENABLE_FIFO | UART_FCR_R_TRIG_11 |
				  UART_FCR_T_TRIG_11,
		.flags		= UART_CAP_FIFO | UART_CAP_AFE | UART_CAP_EFR |
				  UART_CAP_SLEEP,
	},
	[PORT_LPC3220] = {
		.name		= "LPC3220",
		.fifo_size	= 64,
		.tx_loadsz	= 32,
		.fcr		= UART_FCR_DMA_SELECT | UART_FCR_ENABLE_FIFO |
				  UART_FCR_R_TRIG_00 | UART_FCR_T_TRIG_00,
		.flags		= UART_CAP_FIFO,
	},
	[PORT_BRCM_TRUMANAGE] = {
		.name		= "TruManage",
		.fifo_size	= 1,
		.tx_loadsz	= 1024,
		.flags		= UART_CAP_HFIFO,
	},
	[PORT_8250_CIR] = {
		.name		= "CIR port"
	},
	[PORT_ALTR_16550_F32] = {
		.name		= "Altera 16550 FIFO32",
		.fifo_size	= 32,
		.tx_loadsz	= 32,
		.fcr		= UART_FCR_ENABLE_FIFO | UART_FCR_R_TRIG_10,
		.flags		= UART_CAP_FIFO | UART_CAP_AFE,
	},
	[PORT_ALTR_16550_F64] = {
		.name		= "Altera 16550 FIFO64",
		.fifo_size	= 64,
		.tx_loadsz	= 64,
		.fcr		= UART_FCR_ENABLE_FIFO | UART_FCR_R_TRIG_10,
		.flags		= UART_CAP_FIFO | UART_CAP_AFE,
	},
	[PORT_ALTR_16550_F128] = {
		.name		= "Altera 16550 FIFO128",
		.fifo_size	= 128,
		.tx_loadsz	= 128,
		.fcr		= UART_FCR_ENABLE_FIFO | UART_FCR_R_TRIG_10,
		.flags		= UART_CAP_FIFO | UART_CAP_AFE,
	},
/* tx_loadsz is set to 63-bytes instead of 64-bytes to implement
workaround of errata A-008006 which states that tx_loadsz should  be
configured less than Maximum supported fifo bytes */
	[PORT_16550A_FSL64] = {
		.name		= "16550A_FSL64",
		.fifo_size	= 64,
		.tx_loadsz	= 63,
		.fcr		= UART_FCR_ENABLE_FIFO | UART_FCR_R_TRIG_10 |
				  UART_FCR7_64BYTE,
		.flags		= UART_CAP_FIFO,
	},
};

/* Uart divisor latch read */
static int default_serial_dl_read(struct uart_8250_port *up)
{
	return serial_in(up, UART_DLL) | serial_in(up, UART_DLM) << 8;
}

/* Uart divisor latch write */
static void default_serial_dl_write(struct uart_8250_port *up, int value)
{
	serial_out(up, UART_DLL, value & 0xff);
	serial_out(up, UART_DLM, value >> 8 & 0xff);
}

#if defined(CONFIG_MIPS_ALCHEMY) || defined(CONFIG_SERIAL_8250_RT288X) || \
	defined(CONFIG_TANGOX)

/* Au1x00/RT288x UART hardware has a weird register layout */
static const s8 au_io_in_map[8] = {
	 0,	/* UART_RX  */
	 2,	/* UART_IER */
	 3,	/* UART_IIR */
	 5,	/* UART_LCR */
	 6,	/* UART_MCR */
	 7,	/* UART_LSR */
	 8,	/* UART_MSR */
	-1,	/* UART_SCR (unmapped) */
};

static const s8 au_io_out_map[8] = {
	 1,	/* UART_TX  */
	 2,	/* UART_IER */
	 4,	/* UART_FCR */
	 5,	/* UART_LCR */
	 6,	/* UART_MCR */
	-1,	/* UART_LSR (unmapped) */
	-1,	/* UART_MSR (unmapped) */
	-1,	/* UART_SCR (unmapped) */
};

static unsigned int au_serial_in(struct uart_port *p, int offset)
{
	if (offset >= ARRAY_SIZE(au_io_in_map))
		return UINT_MAX;
	offset = au_io_in_map[offset];
	if (offset < 0)
		return UINT_MAX;
	return __raw_readl(p->membase + (offset << p->regshift));
}

static void au_serial_out(struct uart_port *p, int offset, int value)
{
	if (offset >= ARRAY_SIZE(au_io_out_map))
		return;
	offset = au_io_out_map[offset];
	if (offset < 0)
		return;
	__raw_writel(value, p->membase + (offset << p->regshift));
}

/* Au1x00 haven't got a standard divisor latch */
static int au_serial_dl_read(struct uart_8250_port *up)
{
	return __raw_readl(up->port.membase + 0x28);
}

static void au_serial_dl_write(struct uart_8250_port *up, int value)
{
	__raw_writel(value, up->port.membase + 0x28);
}

#endif

static unsigned int hub6_serial_in(struct uart_port *p, int offset)
{
	offset = offset << p->regshift;
	outb(p->hub6 - 1 + offset, p->iobase);
	return inb(p->iobase + 1);
}

static void hub6_serial_out(struct uart_port *p, int offset, int value)
{
	offset = offset << p->regshift;
	outb(p->hub6 - 1 + offset, p->iobase);
	outb(value, p->iobase + 1);
}

static unsigned int mem_serial_in(struct uart_port *p, int offset)
{
	offset = offset << p->regshift;
	return readb(p->membase + offset);
}

static void mem_serial_out(struct uart_port *p, int offset, int value)
{
	offset = offset << p->regshift;
	writeb(value, p->membase + offset);
}

static void mem32_serial_out(struct uart_port *p, int offset, int value)
{
	offset = offset << p->regshift;
	writel(value, p->membase + offset);
}

static unsigned int mem32_serial_in(struct uart_port *p, int offset)
{
	offset = offset << p->regshift;
	return readl(p->membase + offset);
}

static void mem32be_serial_out(struct uart_port *p, int offset, int value)
{
	offset = offset << p->regshift;
	iowrite32be(value, p->membase + offset);
}

static unsigned int mem32be_serial_in(struct uart_port *p, int offset)
{
	offset = offset << p->regshift;
	return ioread32be(p->membase + offset);
}

static unsigned int io_serial_in(struct uart_port *p, int offset)
{
	offset = offset << p->regshift;
	return inb(p->iobase + offset);
}

static void io_serial_out(struct uart_port *p, int offset, int value)
{
	offset = offset << p->regshift;
	outb(value, p->iobase + offset);
}

static int serial8250_default_handle_irq(struct uart_port *port);
static int exar_handle_irq(struct uart_port *port);

static void set_io_from_upio(struct uart_port *p)
{
	struct uart_8250_port *up = up_to_u8250p(p);

	up->dl_read = default_serial_dl_read;
	up->dl_write = default_serial_dl_write;

	switch (p->iotype) {
	case UPIO_HUB6:
		p->serial_in = hub6_serial_in;
		p->serial_out = hub6_serial_out;
		break;

	case UPIO_MEM:
		p->serial_in = mem_serial_in;
		p->serial_out = mem_serial_out;
		break;

	case UPIO_MEM32:
		p->serial_in = mem32_serial_in;
		p->serial_out = mem32_serial_out;
		break;

<<<<<<< HEAD
#if defined(CONFIG_MIPS_ALCHEMY) || defined(CONFIG_SERIAL_8250_RT288X) || \
	defined(CONFIG_TANGOX)
=======
	case UPIO_MEM32BE:
		p->serial_in = mem32be_serial_in;
		p->serial_out = mem32be_serial_out;
		break;

#if defined(CONFIG_MIPS_ALCHEMY) || defined(CONFIG_SERIAL_8250_RT288X)
>>>>>>> b953c0d2
	case UPIO_AU:
		p->serial_in = au_serial_in;
		p->serial_out = au_serial_out;
		up->dl_read = au_serial_dl_read;
		up->dl_write = au_serial_dl_write;
		break;
#endif

	default:
		p->serial_in = io_serial_in;
		p->serial_out = io_serial_out;
		break;
	}
	/* Remember loaded iotype */
	up->cur_iotype = p->iotype;
	p->handle_irq = serial8250_default_handle_irq;
}

static void
serial_port_out_sync(struct uart_port *p, int offset, int value)
{
	switch (p->iotype) {
	case UPIO_MEM:
	case UPIO_MEM32:
	case UPIO_MEM32BE:
	case UPIO_AU:
		p->serial_out(p, offset, value);
		p->serial_in(p, UART_LCR);	/* safe, no side-effects */
		break;
	default:
		p->serial_out(p, offset, value);
	}
}

/*
 * For the 16C950
 */
static void serial_icr_write(struct uart_8250_port *up, int offset, int value)
{
	serial_out(up, UART_SCR, offset);
	serial_out(up, UART_ICR, value);
}

static unsigned int serial_icr_read(struct uart_8250_port *up, int offset)
{
	unsigned int value;

	serial_icr_write(up, UART_ACR, up->acr | UART_ACR_ICRRD);
	serial_out(up, UART_SCR, offset);
	value = serial_in(up, UART_ICR);
	serial_icr_write(up, UART_ACR, up->acr);

	return value;
}

/*
 * FIFO support.
 */
static void serial8250_clear_fifos(struct uart_8250_port *p)
{
	if (p->capabilities & UART_CAP_FIFO) {
		serial_out(p, UART_FCR, UART_FCR_ENABLE_FIFO);
		serial_out(p, UART_FCR, UART_FCR_ENABLE_FIFO |
			       UART_FCR_CLEAR_RCVR | UART_FCR_CLEAR_XMIT);
		serial_out(p, UART_FCR, 0);
	}
}

void serial8250_clear_and_reinit_fifos(struct uart_8250_port *p)
{
	serial8250_clear_fifos(p);
	serial_out(p, UART_FCR, p->fcr);
}
EXPORT_SYMBOL_GPL(serial8250_clear_and_reinit_fifos);

void serial8250_rpm_get(struct uart_8250_port *p)
{
	if (!(p->capabilities & UART_CAP_RPM))
		return;
	pm_runtime_get_sync(p->port.dev);
}
EXPORT_SYMBOL_GPL(serial8250_rpm_get);

void serial8250_rpm_put(struct uart_8250_port *p)
{
	if (!(p->capabilities & UART_CAP_RPM))
		return;
	pm_runtime_mark_last_busy(p->port.dev);
	pm_runtime_put_autosuspend(p->port.dev);
}
EXPORT_SYMBOL_GPL(serial8250_rpm_put);

/*
 * These two wrappers ensure that enable_runtime_pm_tx() can be called more than
 * once and disable_runtime_pm_tx() will still disable RPM because the fifo is
 * empty and the HW can idle again.
 */
static void serial8250_rpm_get_tx(struct uart_8250_port *p)
{
	unsigned char rpm_active;

	if (!(p->capabilities & UART_CAP_RPM))
		return;

	rpm_active = xchg(&p->rpm_tx_active, 1);
	if (rpm_active)
		return;
	pm_runtime_get_sync(p->port.dev);
}

static void serial8250_rpm_put_tx(struct uart_8250_port *p)
{
	unsigned char rpm_active;

	if (!(p->capabilities & UART_CAP_RPM))
		return;

	rpm_active = xchg(&p->rpm_tx_active, 0);
	if (!rpm_active)
		return;
	pm_runtime_mark_last_busy(p->port.dev);
	pm_runtime_put_autosuspend(p->port.dev);
}

/*
 * IER sleep support.  UARTs which have EFRs need the "extended
 * capability" bit enabled.  Note that on XR16C850s, we need to
 * reset LCR to write to IER.
 */
static void serial8250_set_sleep(struct uart_8250_port *p, int sleep)
{
	unsigned char lcr = 0, efr = 0;
	/*
	 * Exar UARTs have a SLEEP register that enables or disables
	 * each UART to enter sleep mode separately.  On the XR17V35x the
	 * register is accessible to each UART at the UART_EXAR_SLEEP
	 * offset but the UART channel may only write to the corresponding
	 * bit.
	 */
	serial8250_rpm_get(p);
	if ((p->port.type == PORT_XR17V35X) ||
	   (p->port.type == PORT_XR17D15X)) {
		serial_out(p, UART_EXAR_SLEEP, sleep ? 0xff : 0);
		goto out;
	}

	if (p->capabilities & UART_CAP_SLEEP) {
		if (p->capabilities & UART_CAP_EFR) {
			lcr = serial_in(p, UART_LCR);
			efr = serial_in(p, UART_EFR);
			serial_out(p, UART_LCR, UART_LCR_CONF_MODE_B);
			serial_out(p, UART_EFR, UART_EFR_ECB);
			serial_out(p, UART_LCR, 0);
		}
		serial_out(p, UART_IER, sleep ? UART_IERX_SLEEP : 0);
		if (p->capabilities & UART_CAP_EFR) {
			serial_out(p, UART_LCR, UART_LCR_CONF_MODE_B);
			serial_out(p, UART_EFR, efr);
			serial_out(p, UART_LCR, lcr);
		}
	}
out:
	serial8250_rpm_put(p);
}

#ifdef CONFIG_SERIAL_8250_RSA
/*
 * Attempts to turn on the RSA FIFO.  Returns zero on failure.
 * We set the port uart clock rate if we succeed.
 */
static int __enable_rsa(struct uart_8250_port *up)
{
	unsigned char mode;
	int result;

	mode = serial_in(up, UART_RSA_MSR);
	result = mode & UART_RSA_MSR_FIFO;

	if (!result) {
		serial_out(up, UART_RSA_MSR, mode | UART_RSA_MSR_FIFO);
		mode = serial_in(up, UART_RSA_MSR);
		result = mode & UART_RSA_MSR_FIFO;
	}

	if (result)
		up->port.uartclk = SERIAL_RSA_BAUD_BASE * 16;

	return result;
}

static void enable_rsa(struct uart_8250_port *up)
{
	if (up->port.type == PORT_RSA) {
		if (up->port.uartclk != SERIAL_RSA_BAUD_BASE * 16) {
			spin_lock_irq(&up->port.lock);
			__enable_rsa(up);
			spin_unlock_irq(&up->port.lock);
		}
		if (up->port.uartclk == SERIAL_RSA_BAUD_BASE * 16)
			serial_out(up, UART_RSA_FRR, 0);
	}
}

/*
 * Attempts to turn off the RSA FIFO.  Returns zero on failure.
 * It is unknown why interrupts were disabled in here.  However,
 * the caller is expected to preserve this behaviour by grabbing
 * the spinlock before calling this function.
 */
static void disable_rsa(struct uart_8250_port *up)
{
	unsigned char mode;
	int result;

	if (up->port.type == PORT_RSA &&
	    up->port.uartclk == SERIAL_RSA_BAUD_BASE * 16) {
		spin_lock_irq(&up->port.lock);

		mode = serial_in(up, UART_RSA_MSR);
		result = !(mode & UART_RSA_MSR_FIFO);

		if (!result) {
			serial_out(up, UART_RSA_MSR, mode & ~UART_RSA_MSR_FIFO);
			mode = serial_in(up, UART_RSA_MSR);
			result = !(mode & UART_RSA_MSR_FIFO);
		}

		if (result)
			up->port.uartclk = SERIAL_RSA_BAUD_BASE_LO * 16;
		spin_unlock_irq(&up->port.lock);
	}
}
#endif /* CONFIG_SERIAL_8250_RSA */

/*
 * This is a quickie test to see how big the FIFO is.
 * It doesn't work at all the time, more's the pity.
 */
static int size_fifo(struct uart_8250_port *up)
{
	unsigned char old_fcr, old_mcr, old_lcr;
	unsigned short old_dl;
	int count;

	old_lcr = serial_in(up, UART_LCR);
	serial_out(up, UART_LCR, 0);
	old_fcr = serial_in(up, UART_FCR);
	old_mcr = serial_in(up, UART_MCR);
	serial_out(up, UART_FCR, UART_FCR_ENABLE_FIFO |
		    UART_FCR_CLEAR_RCVR | UART_FCR_CLEAR_XMIT);
	serial_out(up, UART_MCR, UART_MCR_LOOP);
	serial_out(up, UART_LCR, UART_LCR_CONF_MODE_A);
	old_dl = serial_dl_read(up);
	serial_dl_write(up, 0x0001);
	serial_out(up, UART_LCR, 0x03);
	for (count = 0; count < 256; count++)
		serial_out(up, UART_TX, count);
	mdelay(20);/* FIXME - schedule_timeout */
	for (count = 0; (serial_in(up, UART_LSR) & UART_LSR_DR) &&
	     (count < 256); count++)
		serial_in(up, UART_RX);
	serial_out(up, UART_FCR, old_fcr);
	serial_out(up, UART_MCR, old_mcr);
	serial_out(up, UART_LCR, UART_LCR_CONF_MODE_A);
	serial_dl_write(up, old_dl);
	serial_out(up, UART_LCR, old_lcr);

	return count;
}

/*
 * Read UART ID using the divisor method - set DLL and DLM to zero
 * and the revision will be in DLL and device type in DLM.  We
 * preserve the device state across this.
 */
static unsigned int autoconfig_read_divisor_id(struct uart_8250_port *p)
{
	unsigned char old_dll, old_dlm, old_lcr;
	unsigned int id;

	old_lcr = serial_in(p, UART_LCR);
	serial_out(p, UART_LCR, UART_LCR_CONF_MODE_A);

	old_dll = serial_in(p, UART_DLL);
	old_dlm = serial_in(p, UART_DLM);

	serial_out(p, UART_DLL, 0);
	serial_out(p, UART_DLM, 0);

	id = serial_in(p, UART_DLL) | serial_in(p, UART_DLM) << 8;

	serial_out(p, UART_DLL, old_dll);
	serial_out(p, UART_DLM, old_dlm);
	serial_out(p, UART_LCR, old_lcr);

	return id;
}

/*
 * This is a helper routine to autodetect StarTech/Exar/Oxsemi UART's.
 * When this function is called we know it is at least a StarTech
 * 16650 V2, but it might be one of several StarTech UARTs, or one of
 * its clones.  (We treat the broken original StarTech 16650 V1 as a
 * 16550, and why not?  Startech doesn't seem to even acknowledge its
 * existence.)
 *
 * What evil have men's minds wrought...
 */
static void autoconfig_has_efr(struct uart_8250_port *up)
{
	unsigned int id1, id2, id3, rev;

	/*
	 * Everything with an EFR has SLEEP
	 */
	up->capabilities |= UART_CAP_EFR | UART_CAP_SLEEP;

	/*
	 * First we check to see if it's an Oxford Semiconductor UART.
	 *
	 * If we have to do this here because some non-National
	 * Semiconductor clone chips lock up if you try writing to the
	 * LSR register (which serial_icr_read does)
	 */

	/*
	 * Check for Oxford Semiconductor 16C950.
	 *
	 * EFR [4] must be set else this test fails.
	 *
	 * This shouldn't be necessary, but Mike Hudson (Exoray@isys.ca)
	 * claims that it's needed for 952 dual UART's (which are not
	 * recommended for new designs).
	 */
	up->acr = 0;
	serial_out(up, UART_LCR, UART_LCR_CONF_MODE_B);
	serial_out(up, UART_EFR, UART_EFR_ECB);
	serial_out(up, UART_LCR, 0x00);
	id1 = serial_icr_read(up, UART_ID1);
	id2 = serial_icr_read(up, UART_ID2);
	id3 = serial_icr_read(up, UART_ID3);
	rev = serial_icr_read(up, UART_REV);

	DEBUG_AUTOCONF("950id=%02x:%02x:%02x:%02x ", id1, id2, id3, rev);

	if (id1 == 0x16 && id2 == 0xC9 &&
	    (id3 == 0x50 || id3 == 0x52 || id3 == 0x54)) {
		up->port.type = PORT_16C950;

		/*
		 * Enable work around for the Oxford Semiconductor 952 rev B
		 * chip which causes it to seriously miscalculate baud rates
		 * when DLL is 0.
		 */
		if (id3 == 0x52 && rev == 0x01)
			up->bugs |= UART_BUG_QUOT;
		return;
	}

	/*
	 * We check for a XR16C850 by setting DLL and DLM to 0, and then
	 * reading back DLL and DLM.  The chip type depends on the DLM
	 * value read back:
	 *  0x10 - XR16C850 and the DLL contains the chip revision.
	 *  0x12 - XR16C2850.
	 *  0x14 - XR16C854.
	 */
	id1 = autoconfig_read_divisor_id(up);
	DEBUG_AUTOCONF("850id=%04x ", id1);

	id2 = id1 >> 8;
	if (id2 == 0x10 || id2 == 0x12 || id2 == 0x14) {
		up->port.type = PORT_16850;
		return;
	}

	/*
	 * It wasn't an XR16C850.
	 *
	 * We distinguish between the '654 and the '650 by counting
	 * how many bytes are in the FIFO.  I'm using this for now,
	 * since that's the technique that was sent to me in the
	 * serial driver update, but I'm not convinced this works.
	 * I've had problems doing this in the past.  -TYT
	 */
	if (size_fifo(up) == 64)
		up->port.type = PORT_16654;
	else
		up->port.type = PORT_16650V2;
}

/*
 * We detected a chip without a FIFO.  Only two fall into
 * this category - the original 8250 and the 16450.  The
 * 16450 has a scratch register (accessible with LCR=0)
 */
static void autoconfig_8250(struct uart_8250_port *up)
{
	unsigned char scratch, status1, status2;

	up->port.type = PORT_8250;

	scratch = serial_in(up, UART_SCR);
	serial_out(up, UART_SCR, 0xa5);
	status1 = serial_in(up, UART_SCR);
	serial_out(up, UART_SCR, 0x5a);
	status2 = serial_in(up, UART_SCR);
	serial_out(up, UART_SCR, scratch);

	if (status1 == 0xa5 && status2 == 0x5a)
		up->port.type = PORT_16450;
}

static int broken_efr(struct uart_8250_port *up)
{
	/*
	 * Exar ST16C2550 "A2" devices incorrectly detect as
	 * having an EFR, and report an ID of 0x0201.  See
	 * http://linux.derkeiler.com/Mailing-Lists/Kernel/2004-11/4812.html
	 */
	if (autoconfig_read_divisor_id(up) == 0x0201 && size_fifo(up) == 16)
		return 1;

	return 0;
}

/*
 * We know that the chip has FIFOs.  Does it have an EFR?  The
 * EFR is located in the same register position as the IIR and
 * we know the top two bits of the IIR are currently set.  The
 * EFR should contain zero.  Try to read the EFR.
 */
static void autoconfig_16550a(struct uart_8250_port *up)
{
	unsigned char status1, status2;
	unsigned int iersave;

	up->port.type = PORT_16550A;
	up->capabilities |= UART_CAP_FIFO;

	/*
	 * XR17V35x UARTs have an extra divisor register, DLD
	 * that gets enabled with when DLAB is set which will
	 * cause the device to incorrectly match and assign
	 * port type to PORT_16650.  The EFR for this UART is
	 * found at offset 0x09. Instead check the Deice ID (DVID)
	 * register for a 2, 4 or 8 port UART.
	 */
	if (up->port.flags & UPF_EXAR_EFR) {
		status1 = serial_in(up, UART_EXAR_DVID);
		if (status1 == 0x82 || status1 == 0x84 || status1 == 0x88) {
			DEBUG_AUTOCONF("Exar XR17V35x ");
			up->port.type = PORT_XR17V35X;
			up->capabilities |= UART_CAP_AFE | UART_CAP_EFR |
						UART_CAP_SLEEP;

			return;
		}

	}

	/*
	 * Check for presence of the EFR when DLAB is set.
	 * Only ST16C650V1 UARTs pass this test.
	 */
	serial_out(up, UART_LCR, UART_LCR_CONF_MODE_A);
	if (serial_in(up, UART_EFR) == 0) {
		serial_out(up, UART_EFR, 0xA8);
		if (serial_in(up, UART_EFR) != 0) {
			DEBUG_AUTOCONF("EFRv1 ");
			up->port.type = PORT_16650;
			up->capabilities |= UART_CAP_EFR | UART_CAP_SLEEP;
		} else {
			serial_out(up, UART_LCR, 0);
			serial_out(up, UART_FCR, UART_FCR_ENABLE_FIFO |
				   UART_FCR7_64BYTE);
			status1 = serial_in(up, UART_IIR) >> 5;
			serial_out(up, UART_FCR, 0);
			serial_out(up, UART_LCR, 0);

			if (status1 == 7)
				up->port.type = PORT_16550A_FSL64;
			else
				DEBUG_AUTOCONF("Motorola 8xxx DUART ");
		}
		serial_out(up, UART_EFR, 0);
		return;
	}

	/*
	 * Maybe it requires 0xbf to be written to the LCR.
	 * (other ST16C650V2 UARTs, TI16C752A, etc)
	 */
	serial_out(up, UART_LCR, UART_LCR_CONF_MODE_B);
	if (serial_in(up, UART_EFR) == 0 && !broken_efr(up)) {
		DEBUG_AUTOCONF("EFRv2 ");
		autoconfig_has_efr(up);
		return;
	}

	/*
	 * Check for a National Semiconductor SuperIO chip.
	 * Attempt to switch to bank 2, read the value of the LOOP bit
	 * from EXCR1. Switch back to bank 0, change it in MCR. Then
	 * switch back to bank 2, read it from EXCR1 again and check
	 * it's changed. If so, set baud_base in EXCR2 to 921600. -- dwmw2
	 */
	serial_out(up, UART_LCR, 0);
	status1 = serial_in(up, UART_MCR);
	serial_out(up, UART_LCR, 0xE0);
	status2 = serial_in(up, 0x02); /* EXCR1 */

	if (!((status2 ^ status1) & UART_MCR_LOOP)) {
		serial_out(up, UART_LCR, 0);
		serial_out(up, UART_MCR, status1 ^ UART_MCR_LOOP);
		serial_out(up, UART_LCR, 0xE0);
		status2 = serial_in(up, 0x02); /* EXCR1 */
		serial_out(up, UART_LCR, 0);
		serial_out(up, UART_MCR, status1);

		if ((status2 ^ status1) & UART_MCR_LOOP) {
			unsigned short quot;

			serial_out(up, UART_LCR, 0xE0);

			quot = serial_dl_read(up);
			quot <<= 3;

			if (ns16550a_goto_highspeed(up))
				serial_dl_write(up, quot);

			serial_out(up, UART_LCR, 0);

			up->port.uartclk = 921600*16;
			up->port.type = PORT_NS16550A;
			up->capabilities |= UART_NATSEMI;
			return;
		}
	}

	/*
	 * No EFR.  Try to detect a TI16750, which only sets bit 5 of
	 * the IIR when 64 byte FIFO mode is enabled when DLAB is set.
	 * Try setting it with and without DLAB set.  Cheap clones
	 * set bit 5 without DLAB set.
	 */
	serial_out(up, UART_LCR, 0);
	serial_out(up, UART_FCR, UART_FCR_ENABLE_FIFO | UART_FCR7_64BYTE);
	status1 = serial_in(up, UART_IIR) >> 5;
	serial_out(up, UART_FCR, UART_FCR_ENABLE_FIFO);
	serial_out(up, UART_LCR, UART_LCR_CONF_MODE_A);
	serial_out(up, UART_FCR, UART_FCR_ENABLE_FIFO | UART_FCR7_64BYTE);
	status2 = serial_in(up, UART_IIR) >> 5;
	serial_out(up, UART_FCR, UART_FCR_ENABLE_FIFO);
	serial_out(up, UART_LCR, 0);

	DEBUG_AUTOCONF("iir1=%d iir2=%d ", status1, status2);

	if (status1 == 6 && status2 == 7) {
		up->port.type = PORT_16750;
		up->capabilities |= UART_CAP_AFE | UART_CAP_SLEEP;
		return;
	}

	/*
	 * Try writing and reading the UART_IER_UUE bit (b6).
	 * If it works, this is probably one of the Xscale platform's
	 * internal UARTs.
	 * We're going to explicitly set the UUE bit to 0 before
	 * trying to write and read a 1 just to make sure it's not
	 * already a 1 and maybe locked there before we even start start.
	 */
	iersave = serial_in(up, UART_IER);
	serial_out(up, UART_IER, iersave & ~UART_IER_UUE);
	if (!(serial_in(up, UART_IER) & UART_IER_UUE)) {
		/*
		 * OK it's in a known zero state, try writing and reading
		 * without disturbing the current state of the other bits.
		 */
		serial_out(up, UART_IER, iersave | UART_IER_UUE);
		if (serial_in(up, UART_IER) & UART_IER_UUE) {
			/*
			 * It's an Xscale.
			 * We'll leave the UART_IER_UUE bit set to 1 (enabled).
			 */
			DEBUG_AUTOCONF("Xscale ");
			up->port.type = PORT_XSCALE;
			up->capabilities |= UART_CAP_UUE | UART_CAP_RTOIE;
			return;
		}
	} else {
		/*
		 * If we got here we couldn't force the IER_UUE bit to 0.
		 * Log it and continue.
		 */
		DEBUG_AUTOCONF("Couldn't force IER_UUE to 0 ");
	}
	serial_out(up, UART_IER, iersave);

	/*
	 * Exar uarts have EFR in a weird location
	 */
	if (up->port.flags & UPF_EXAR_EFR) {
		DEBUG_AUTOCONF("Exar XR17D15x ");
		up->port.type = PORT_XR17D15X;
		up->capabilities |= UART_CAP_AFE | UART_CAP_EFR |
				    UART_CAP_SLEEP;

		return;
	}

	/*
	 * We distinguish between 16550A and U6 16550A by counting
	 * how many bytes are in the FIFO.
	 */
	if (up->port.type == PORT_16550A && size_fifo(up) == 64) {
		up->port.type = PORT_U6_16550A;
		up->capabilities |= UART_CAP_AFE;
	}
}

/*
 * This routine is called by rs_init() to initialize a specific serial
 * port.  It determines what type of UART chip this serial port is
 * using: 8250, 16450, 16550, 16550A.  The important question is
 * whether or not this UART is a 16550A or not, since this will
 * determine whether or not we can use its FIFO features or not.
 */
static void autoconfig(struct uart_8250_port *up)
{
	unsigned char status1, scratch, scratch2, scratch3;
	unsigned char save_lcr, save_mcr;
	struct uart_port *port = &up->port;
	unsigned long flags;
	unsigned int old_capabilities;

	if (!port->iobase && !port->mapbase && !port->membase)
		return;

	DEBUG_AUTOCONF("ttyS%d: autoconf (0x%04lx, 0x%p): ",
		       serial_index(port), port->iobase, port->membase);

	/*
	 * We really do need global IRQs disabled here - we're going to
	 * be frobbing the chips IRQ enable register to see if it exists.
	 */
	spin_lock_irqsave(&port->lock, flags);

	up->capabilities = 0;
	up->bugs = 0;

	if (!(port->flags & UPF_BUGGY_UART)) {
		/*
		 * Do a simple existence test first; if we fail this,
		 * there's no point trying anything else.
		 *
		 * 0x80 is used as a nonsense port to prevent against
		 * false positives due to ISA bus float.  The
		 * assumption is that 0x80 is a non-existent port;
		 * which should be safe since include/asm/io.h also
		 * makes this assumption.
		 *
		 * Note: this is safe as long as MCR bit 4 is clear
		 * and the device is in "PC" mode.
		 */
		scratch = serial_in(up, UART_IER);
		serial_out(up, UART_IER, 0);
#ifdef __i386__
		outb(0xff, 0x080);
#endif
		/*
		 * Mask out IER[7:4] bits for test as some UARTs (e.g. TL
		 * 16C754B) allow only to modify them if an EFR bit is set.
		 */
		scratch2 = serial_in(up, UART_IER) & 0x0f;
		serial_out(up, UART_IER, 0x0F);
#ifdef __i386__
		outb(0, 0x080);
#endif
		scratch3 = serial_in(up, UART_IER) & 0x0f;
		serial_out(up, UART_IER, scratch);
		if (scratch2 != 0 || scratch3 != 0x0F) {
			/*
			 * We failed; there's nothing here
			 */
			spin_unlock_irqrestore(&port->lock, flags);
			DEBUG_AUTOCONF("IER test failed (%02x, %02x) ",
				       scratch2, scratch3);
			goto out;
		}
	}

	save_mcr = serial_in(up, UART_MCR);
	save_lcr = serial_in(up, UART_LCR);

	/*
	 * Check to see if a UART is really there.  Certain broken
	 * internal modems based on the Rockwell chipset fail this
	 * test, because they apparently don't implement the loopback
	 * test mode.  So this test is skipped on the COM 1 through
	 * COM 4 ports.  This *should* be safe, since no board
	 * manufacturer would be stupid enough to design a board
	 * that conflicts with COM 1-4 --- we hope!
	 */
	if (!(port->flags & UPF_SKIP_TEST)) {
		serial_out(up, UART_MCR, UART_MCR_LOOP | 0x0A);
		status1 = serial_in(up, UART_MSR) & 0xF0;
		serial_out(up, UART_MCR, save_mcr);
		if (status1 != 0x90) {
			spin_unlock_irqrestore(&port->lock, flags);
			DEBUG_AUTOCONF("LOOP test failed (%02x) ",
				       status1);
			goto out;
		}
	}

	/*
	 * We're pretty sure there's a port here.  Lets find out what
	 * type of port it is.  The IIR top two bits allows us to find
	 * out if it's 8250 or 16450, 16550, 16550A or later.  This
	 * determines what we test for next.
	 *
	 * We also initialise the EFR (if any) to zero for later.  The
	 * EFR occupies the same register location as the FCR and IIR.
	 */
	serial_out(up, UART_LCR, UART_LCR_CONF_MODE_B);
	serial_out(up, UART_EFR, 0);
	serial_out(up, UART_LCR, 0);

	serial_out(up, UART_FCR, UART_FCR_ENABLE_FIFO);
	scratch = serial_in(up, UART_IIR) >> 6;

	switch (scratch) {
	case 0:
		autoconfig_8250(up);
		break;
	case 1:
		port->type = PORT_UNKNOWN;
		break;
	case 2:
		port->type = PORT_16550;
		break;
	case 3:
		autoconfig_16550a(up);
		break;
	}

#ifdef CONFIG_SERIAL_8250_RSA
	/*
	 * Only probe for RSA ports if we got the region.
	 */
	if (port->type == PORT_16550A && up->probe & UART_PROBE_RSA &&
	    __enable_rsa(up))
		port->type = PORT_RSA;
#endif

	serial_out(up, UART_LCR, save_lcr);

	port->fifosize = uart_config[up->port.type].fifo_size;
	old_capabilities = up->capabilities;
	up->capabilities = uart_config[port->type].flags;
	up->tx_loadsz = uart_config[port->type].tx_loadsz;

	if (port->type == PORT_UNKNOWN)
		goto out_lock;

	/*
	 * Reset the UART.
	 */
#ifdef CONFIG_SERIAL_8250_RSA
	if (port->type == PORT_RSA)
		serial_out(up, UART_RSA_FRR, 0);
#endif
	serial_out(up, UART_MCR, save_mcr);
	serial8250_clear_fifos(up);
	serial_in(up, UART_RX);
	if (up->capabilities & UART_CAP_UUE)
		serial_out(up, UART_IER, UART_IER_UUE);
	else
		serial_out(up, UART_IER, 0);

out_lock:
	spin_unlock_irqrestore(&port->lock, flags);
	if (up->capabilities != old_capabilities) {
		printk(KERN_WARNING
		       "ttyS%d: detected caps %08x should be %08x\n",
		       serial_index(port), old_capabilities,
		       up->capabilities);
	}
out:
	DEBUG_AUTOCONF("iir=%d ", scratch);
	DEBUG_AUTOCONF("type=%s\n", uart_config[port->type].name);
}

static void autoconfig_irq(struct uart_8250_port *up)
{
	struct uart_port *port = &up->port;
	unsigned char save_mcr, save_ier;
	unsigned char save_ICP = 0;
	unsigned int ICP = 0;
	unsigned long irqs;
	int irq;

	if (port->flags & UPF_FOURPORT) {
		ICP = (port->iobase & 0xfe0) | 0x1f;
		save_ICP = inb_p(ICP);
		outb_p(0x80, ICP);
		inb_p(ICP);
	}

	/* forget possible initially masked and pending IRQ */
	probe_irq_off(probe_irq_on());
	save_mcr = serial_in(up, UART_MCR);
	save_ier = serial_in(up, UART_IER);
	serial_out(up, UART_MCR, UART_MCR_OUT1 | UART_MCR_OUT2);

	irqs = probe_irq_on();
	serial_out(up, UART_MCR, 0);
	udelay(10);
	if (port->flags & UPF_FOURPORT) {
		serial_out(up, UART_MCR,
			    UART_MCR_DTR | UART_MCR_RTS);
	} else {
		serial_out(up, UART_MCR,
			    UART_MCR_DTR | UART_MCR_RTS | UART_MCR_OUT2);
	}
	serial_out(up, UART_IER, 0x0f);	/* enable all intrs */
	serial_in(up, UART_LSR);
	serial_in(up, UART_RX);
	serial_in(up, UART_IIR);
	serial_in(up, UART_MSR);
	serial_out(up, UART_TX, 0xFF);
	udelay(20);
	irq = probe_irq_off(irqs);

	serial_out(up, UART_MCR, save_mcr);
	serial_out(up, UART_IER, save_ier);

	if (port->flags & UPF_FOURPORT)
		outb_p(save_ICP, ICP);

	port->irq = (irq > 0) ? irq : 0;
}

static inline void __stop_tx(struct uart_8250_port *p)
{
	if (p->ier & UART_IER_THRI) {
		p->ier &= ~UART_IER_THRI;
		serial_out(p, UART_IER, p->ier);
		serial8250_rpm_put_tx(p);
	}
}

static void serial8250_stop_tx(struct uart_port *port)
{
	struct uart_8250_port *up = up_to_u8250p(port);

	serial8250_rpm_get(up);
	__stop_tx(up);

	/*
	 * We really want to stop the transmitter from sending.
	 */
	if (port->type == PORT_16C950) {
		up->acr |= UART_ACR_TXDIS;
		serial_icr_write(up, UART_ACR, up->acr);
	}
	serial8250_rpm_put(up);
}

static void serial8250_start_tx(struct uart_port *port)
{
	struct uart_8250_port *up = up_to_u8250p(port);

	serial8250_rpm_get_tx(up);

	if (up->dma && !up->dma->tx_dma(up))
		return;

	if (!(up->ier & UART_IER_THRI)) {
		up->ier |= UART_IER_THRI;
		serial_port_out(port, UART_IER, up->ier);

		if (up->bugs & UART_BUG_TXEN) {
			unsigned char lsr;
			lsr = serial_in(up, UART_LSR);
			up->lsr_saved_flags |= lsr & LSR_SAVE_FLAGS;
			if (lsr & UART_LSR_THRE)
				serial8250_tx_chars(up);
		}
	}

	/*
	 * Re-enable the transmitter if we disabled it.
	 */
	if (port->type == PORT_16C950 && up->acr & UART_ACR_TXDIS) {
		up->acr &= ~UART_ACR_TXDIS;
		serial_icr_write(up, UART_ACR, up->acr);
	}
}

static void serial8250_throttle(struct uart_port *port)
{
	port->throttle(port);
}

static void serial8250_unthrottle(struct uart_port *port)
{
	port->unthrottle(port);
}

static void serial8250_stop_rx(struct uart_port *port)
{
	struct uart_8250_port *up = up_to_u8250p(port);

	serial8250_rpm_get(up);

	up->ier &= ~(UART_IER_RLSI | UART_IER_RDI);
	up->port.read_status_mask &= ~UART_LSR_DR;
	serial_port_out(port, UART_IER, up->ier);

	serial8250_rpm_put(up);
}

static void serial8250_disable_ms(struct uart_port *port)
{
	struct uart_8250_port *up =
		container_of(port, struct uart_8250_port, port);

	/* no MSR capabilities */
	if (up->bugs & UART_BUG_NOMSR)
		return;

	up->ier &= ~UART_IER_MSI;
	serial_port_out(port, UART_IER, up->ier);
}

static void serial8250_enable_ms(struct uart_port *port)
{
	struct uart_8250_port *up = up_to_u8250p(port);

	/* no MSR capabilities */
	if (up->bugs & UART_BUG_NOMSR)
		return;

	up->ier |= UART_IER_MSI;

	serial8250_rpm_get(up);
	serial_port_out(port, UART_IER, up->ier);
	serial8250_rpm_put(up);
}

/*
 * serial8250_rx_chars: processes according to the passed in LSR
 * value, and returns the remaining LSR bits not handled
 * by this Rx routine.
 */
unsigned char
serial8250_rx_chars(struct uart_8250_port *up, unsigned char lsr)
{
	struct uart_port *port = &up->port;
	unsigned char ch;
	int max_count = 256;
	char flag;

	do {
		if (likely(lsr & UART_LSR_DR))
			ch = serial_in(up, UART_RX);
		else
			/*
			 * Intel 82571 has a Serial Over Lan device that will
			 * set UART_LSR_BI without setting UART_LSR_DR when
			 * it receives a break. To avoid reading from the
			 * receive buffer without UART_LSR_DR bit set, we
			 * just force the read character to be 0
			 */
			ch = 0;

		flag = TTY_NORMAL;
		port->icount.rx++;

		lsr |= up->lsr_saved_flags;
		up->lsr_saved_flags = 0;

		if (unlikely(lsr & UART_LSR_BRK_ERROR_BITS)) {
			if (lsr & UART_LSR_BI) {
				lsr &= ~(UART_LSR_FE | UART_LSR_PE);
				port->icount.brk++;
				/*
				 * We do the SysRQ and SAK checking
				 * here because otherwise the break
				 * may get masked by ignore_status_mask
				 * or read_status_mask.
				 */
				if (uart_handle_break(port))
					goto ignore_char;
			} else if (lsr & UART_LSR_PE)
				port->icount.parity++;
			else if (lsr & UART_LSR_FE)
				port->icount.frame++;
			if (lsr & UART_LSR_OE)
				port->icount.overrun++;

			/*
			 * Mask off conditions which should be ignored.
			 */
			lsr &= port->read_status_mask;

			if (lsr & UART_LSR_BI) {
				DEBUG_INTR("handling break....");
				flag = TTY_BREAK;
			} else if (lsr & UART_LSR_PE)
				flag = TTY_PARITY;
			else if (lsr & UART_LSR_FE)
				flag = TTY_FRAME;
		}
		if (uart_handle_sysrq_char(port, ch))
			goto ignore_char;

		uart_insert_char(port, lsr, UART_LSR_OE, ch, flag);

ignore_char:
		lsr = serial_in(up, UART_LSR);
	} while ((lsr & (UART_LSR_DR | UART_LSR_BI)) && (--max_count > 0));
	spin_unlock(&port->lock);
	tty_flip_buffer_push(&port->state->port);
	spin_lock(&port->lock);
	return lsr;
}
EXPORT_SYMBOL_GPL(serial8250_rx_chars);

void serial8250_tx_chars(struct uart_8250_port *up)
{
	struct uart_port *port = &up->port;
	struct circ_buf *xmit = &port->state->xmit;
	int count;

	if (port->x_char) {
		serial_out(up, UART_TX, port->x_char);
		port->icount.tx++;
		port->x_char = 0;
		return;
	}
	if (uart_tx_stopped(port)) {
		serial8250_stop_tx(port);
		return;
	}
	if (uart_circ_empty(xmit)) {
		__stop_tx(up);
		return;
	}

	count = up->tx_loadsz;
	do {
		serial_out(up, UART_TX, xmit->buf[xmit->tail]);
		xmit->tail = (xmit->tail + 1) & (UART_XMIT_SIZE - 1);
		port->icount.tx++;
		if (uart_circ_empty(xmit))
			break;
		if (up->capabilities & UART_CAP_HFIFO) {
			if ((serial_port_in(port, UART_LSR) & BOTH_EMPTY) !=
			    BOTH_EMPTY)
				break;
		}
	} while (--count > 0);

	if (uart_circ_chars_pending(xmit) < WAKEUP_CHARS)
		uart_write_wakeup(port);

	DEBUG_INTR("THRE...");

	/*
	 * With RPM enabled, we have to wait until the FIFO is empty before the
	 * HW can go idle. So we get here once again with empty FIFO and disable
	 * the interrupt and RPM in __stop_tx()
	 */
	if (uart_circ_empty(xmit) && !(up->capabilities & UART_CAP_RPM))
		__stop_tx(up);
}
EXPORT_SYMBOL_GPL(serial8250_tx_chars);

/* Caller holds uart port lock */
unsigned int serial8250_modem_status(struct uart_8250_port *up)
{
	struct uart_port *port = &up->port;
	unsigned int status = serial_in(up, UART_MSR);

	status |= up->msr_saved_flags;
	up->msr_saved_flags = 0;
	if (status & UART_MSR_ANY_DELTA && up->ier & UART_IER_MSI &&
	    port->state != NULL) {
		if (status & UART_MSR_TERI)
			port->icount.rng++;
		if (status & UART_MSR_DDSR)
			port->icount.dsr++;
		if (status & UART_MSR_DDCD)
			uart_handle_dcd_change(port, status & UART_MSR_DCD);
		if (status & UART_MSR_DCTS)
			uart_handle_cts_change(port, status & UART_MSR_CTS);

		wake_up_interruptible(&port->state->port.delta_msr_wait);
	}

	return status;
}
EXPORT_SYMBOL_GPL(serial8250_modem_status);

/*
 * This handles the interrupt from one port.
 */
int serial8250_handle_irq(struct uart_port *port, unsigned int iir)
{
	unsigned char status;
	unsigned long flags;
	struct uart_8250_port *up = up_to_u8250p(port);
	int dma_err = 0;

	if (iir & UART_IIR_NO_INT)
		return 0;

	spin_lock_irqsave(&port->lock, flags);

	status = serial_port_in(port, UART_LSR);

	DEBUG_INTR("status = %x...", status);

	if (status & (UART_LSR_DR | UART_LSR_BI)) {
		if (up->dma)
			dma_err = up->dma->rx_dma(up, iir);

		if (!up->dma || dma_err)
			status = serial8250_rx_chars(up, status);
	}
	serial8250_modem_status(up);
	if ((!up->dma || (up->dma && up->dma->tx_err)) &&
	    (status & UART_LSR_THRE))
		serial8250_tx_chars(up);

	spin_unlock_irqrestore(&port->lock, flags);
	return 1;
}
EXPORT_SYMBOL_GPL(serial8250_handle_irq);

static int serial8250_default_handle_irq(struct uart_port *port)
{
	struct uart_8250_port *up = up_to_u8250p(port);
	unsigned int iir;
	int ret;

	serial8250_rpm_get(up);

	iir = serial_port_in(port, UART_IIR);
	ret = serial8250_handle_irq(port, iir);

	serial8250_rpm_put(up);
	return ret;
}

/*
 * These Exar UARTs have an extra interrupt indicator that could
 * fire for a few unimplemented interrupts.  One of which is a
 * wakeup event when coming out of sleep.  Put this here just
 * to be on the safe side that these interrupts don't go unhandled.
 */
static int exar_handle_irq(struct uart_port *port)
{
	unsigned char int0, int1, int2, int3;
	unsigned int iir = serial_port_in(port, UART_IIR);
	int ret;

	ret = serial8250_handle_irq(port, iir);

	if ((port->type == PORT_XR17V35X) ||
	   (port->type == PORT_XR17D15X)) {
		int0 = serial_port_in(port, 0x80);
		int1 = serial_port_in(port, 0x81);
		int2 = serial_port_in(port, 0x82);
		int3 = serial_port_in(port, 0x83);
	}

	return ret;
}

/*
 * This is the serial driver's interrupt routine.
 *
 * Arjan thinks the old way was overly complex, so it got simplified.
 * Alan disagrees, saying that need the complexity to handle the weird
 * nature of ISA shared interrupts.  (This is a special exception.)
 *
 * In order to handle ISA shared interrupts properly, we need to check
 * that all ports have been serviced, and therefore the ISA interrupt
 * line has been de-asserted.
 *
 * This means we need to loop through all ports. checking that they
 * don't have an interrupt pending.
 */
static irqreturn_t serial8250_interrupt(int irq, void *dev_id)
{
	struct irq_info *i = dev_id;
	struct list_head *l, *end = NULL;
	int pass_counter = 0, handled = 0;

	DEBUG_INTR("serial8250_interrupt(%d)...", irq);

	spin_lock(&i->lock);

	l = i->head;
	do {
		struct uart_8250_port *up;
		struct uart_port *port;

		up = list_entry(l, struct uart_8250_port, list);
		port = &up->port;

		if (port->handle_irq(port)) {
			handled = 1;
			end = NULL;
		} else if (end == NULL)
			end = l;

		l = l->next;

		if (l == i->head && pass_counter++ > PASS_LIMIT) {
			/* If we hit this, we're dead. */
			printk_ratelimited(KERN_ERR
				"serial8250: too much work for irq%d\n", irq);
			break;
		}
	} while (l != end);

	spin_unlock(&i->lock);

	DEBUG_INTR("end.\n");

	return IRQ_RETVAL(handled);
}

/*
 * To support ISA shared interrupts, we need to have one interrupt
 * handler that ensures that the IRQ line has been deasserted
 * before returning.  Failing to do this will result in the IRQ
 * line being stuck active, and, since ISA irqs are edge triggered,
 * no more IRQs will be seen.
 */
static void serial_do_unlink(struct irq_info *i, struct uart_8250_port *up)
{
	spin_lock_irq(&i->lock);

	if (!list_empty(i->head)) {
		if (i->head == &up->list)
			i->head = i->head->next;
		list_del(&up->list);
	} else {
		BUG_ON(i->head != &up->list);
		i->head = NULL;
	}
	spin_unlock_irq(&i->lock);
	/* List empty so throw away the hash node */
	if (i->head == NULL) {
		hlist_del(&i->node);
		kfree(i);
	}
}

static int serial_link_irq_chain(struct uart_8250_port *up)
{
	struct hlist_head *h;
	struct hlist_node *n;
	struct irq_info *i;
	int ret, irq_flags = up->port.flags & UPF_SHARE_IRQ ? IRQF_SHARED : 0;

	mutex_lock(&hash_mutex);

	h = &irq_lists[up->port.irq % NR_IRQ_HASH];

	hlist_for_each(n, h) {
		i = hlist_entry(n, struct irq_info, node);
		if (i->irq == up->port.irq)
			break;
	}

	if (n == NULL) {
		i = kzalloc(sizeof(struct irq_info), GFP_KERNEL);
		if (i == NULL) {
			mutex_unlock(&hash_mutex);
			return -ENOMEM;
		}
		spin_lock_init(&i->lock);
		i->irq = up->port.irq;
		hlist_add_head(&i->node, h);
	}
	mutex_unlock(&hash_mutex);

	spin_lock_irq(&i->lock);

	if (i->head) {
		list_add(&up->list, i->head);
		spin_unlock_irq(&i->lock);

		ret = 0;
	} else {
		INIT_LIST_HEAD(&up->list);
		i->head = &up->list;
		spin_unlock_irq(&i->lock);
		irq_flags |= up->port.irqflags;
		ret = request_irq(up->port.irq, serial8250_interrupt,
				  irq_flags, "serial", i);
		if (ret < 0)
			serial_do_unlink(i, up);
	}

	return ret;
}

static void serial_unlink_irq_chain(struct uart_8250_port *up)
{
	/*
	 * yes, some broken gcc emit "warning: 'i' may be used uninitialized"
	 * but no, we are not going to take a patch that assigns NULL below.
	 */
	struct irq_info *i;
	struct hlist_node *n;
	struct hlist_head *h;

	mutex_lock(&hash_mutex);

	h = &irq_lists[up->port.irq % NR_IRQ_HASH];

	hlist_for_each(n, h) {
		i = hlist_entry(n, struct irq_info, node);
		if (i->irq == up->port.irq)
			break;
	}

	BUG_ON(n == NULL);
	BUG_ON(i->head == NULL);

	if (list_empty(i->head))
		free_irq(up->port.irq, i);

	serial_do_unlink(i, up);
	mutex_unlock(&hash_mutex);
}

/*
 * This function is used to handle ports that do not have an
 * interrupt.  This doesn't work very well for 16450's, but gives
 * barely passable results for a 16550A.  (Although at the expense
 * of much CPU overhead).
 */
static void serial8250_timeout(unsigned long data)
{
	struct uart_8250_port *up = (struct uart_8250_port *)data;

	up->port.handle_irq(&up->port);
	mod_timer(&up->timer, jiffies + uart_poll_timeout(&up->port));
}

static void serial8250_backup_timeout(unsigned long data)
{
	struct uart_8250_port *up = (struct uart_8250_port *)data;
	unsigned int iir, ier = 0, lsr;
	unsigned long flags;

	spin_lock_irqsave(&up->port.lock, flags);

	/*
	 * Must disable interrupts or else we risk racing with the interrupt
	 * based handler.
	 */
	if (up->port.irq) {
		ier = serial_in(up, UART_IER);
		serial_out(up, UART_IER, 0);
	}

	iir = serial_in(up, UART_IIR);

	/*
	 * This should be a safe test for anyone who doesn't trust the
	 * IIR bits on their UART, but it's specifically designed for
	 * the "Diva" UART used on the management processor on many HP
	 * ia64 and parisc boxes.
	 */
	lsr = serial_in(up, UART_LSR);
	up->lsr_saved_flags |= lsr & LSR_SAVE_FLAGS;
	if ((iir & UART_IIR_NO_INT) && (up->ier & UART_IER_THRI) &&
	    (!uart_circ_empty(&up->port.state->xmit) || up->port.x_char) &&
	    (lsr & UART_LSR_THRE)) {
		iir &= ~(UART_IIR_ID | UART_IIR_NO_INT);
		iir |= UART_IIR_THRI;
	}

	if (!(iir & UART_IIR_NO_INT))
		serial8250_tx_chars(up);

	if (up->port.irq)
		serial_out(up, UART_IER, ier);

	spin_unlock_irqrestore(&up->port.lock, flags);

	/* Standard timer interval plus 0.2s to keep the port running */
	mod_timer(&up->timer,
		jiffies + uart_poll_timeout(&up->port) + HZ / 5);
}

static int univ8250_setup_irq(struct uart_8250_port *up)
{
	struct uart_port *port = &up->port;
	int retval = 0;

	/*
	 * The above check will only give an accurate result the first time
	 * the port is opened so this value needs to be preserved.
	 */
	if (up->bugs & UART_BUG_THRE) {
		pr_debug("ttyS%d - using backup timer\n", serial_index(port));

		up->timer.function = serial8250_backup_timeout;
		up->timer.data = (unsigned long)up;
		mod_timer(&up->timer, jiffies +
			  uart_poll_timeout(port) + HZ / 5);
	}

	/*
	 * If the "interrupt" for this port doesn't correspond with any
	 * hardware interrupt, we use a timer-based system.  The original
	 * driver used to do this with IRQ0.
	 */
	if (!port->irq) {
		up->timer.data = (unsigned long)up;
		mod_timer(&up->timer, jiffies + uart_poll_timeout(port));
	} else
		retval = serial_link_irq_chain(up);

	return retval;
}

static void univ8250_release_irq(struct uart_8250_port *up)
{
	struct uart_port *port = &up->port;

	del_timer_sync(&up->timer);
	up->timer.function = serial8250_timeout;
	if (port->irq)
		serial_unlink_irq_chain(up);
}

static unsigned int serial8250_tx_empty(struct uart_port *port)
{
	struct uart_8250_port *up = up_to_u8250p(port);
	unsigned long flags;
	unsigned int lsr;

	serial8250_rpm_get(up);

	spin_lock_irqsave(&port->lock, flags);
	lsr = serial_port_in(port, UART_LSR);
	up->lsr_saved_flags |= lsr & LSR_SAVE_FLAGS;
	spin_unlock_irqrestore(&port->lock, flags);

	serial8250_rpm_put(up);

	return (lsr & BOTH_EMPTY) == BOTH_EMPTY ? TIOCSER_TEMT : 0;
}

static unsigned int serial8250_get_mctrl(struct uart_port *port)
{
	struct uart_8250_port *up = up_to_u8250p(port);
	unsigned int status;
	unsigned int ret;

	serial8250_rpm_get(up);
	status = serial8250_modem_status(up);
	serial8250_rpm_put(up);

	ret = 0;
	if (status & UART_MSR_DCD)
		ret |= TIOCM_CAR;
	if (status & UART_MSR_RI)
		ret |= TIOCM_RNG;
	if (status & UART_MSR_DSR)
		ret |= TIOCM_DSR;
	if (status & UART_MSR_CTS)
		ret |= TIOCM_CTS;
	return ret;
}

void serial8250_do_set_mctrl(struct uart_port *port, unsigned int mctrl)
{
	struct uart_8250_port *up = up_to_u8250p(port);
	unsigned char mcr = 0;

	if (mctrl & TIOCM_RTS)
		mcr |= UART_MCR_RTS;
	if (mctrl & TIOCM_DTR)
		mcr |= UART_MCR_DTR;
	if (mctrl & TIOCM_OUT1)
		mcr |= UART_MCR_OUT1;
	if (mctrl & TIOCM_OUT2)
		mcr |= UART_MCR_OUT2;
	if (mctrl & TIOCM_LOOP)
		mcr |= UART_MCR_LOOP;

	mcr = (mcr & up->mcr_mask) | up->mcr_force | up->mcr;

	serial_port_out(port, UART_MCR, mcr);
}
EXPORT_SYMBOL_GPL(serial8250_do_set_mctrl);

static void serial8250_set_mctrl(struct uart_port *port, unsigned int mctrl)
{
	if (port->set_mctrl)
		return port->set_mctrl(port, mctrl);
	return serial8250_do_set_mctrl(port, mctrl);
}

static void serial8250_break_ctl(struct uart_port *port, int break_state)
{
	struct uart_8250_port *up = up_to_u8250p(port);
	unsigned long flags;

	serial8250_rpm_get(up);
	spin_lock_irqsave(&port->lock, flags);
	if (break_state == -1)
		up->lcr |= UART_LCR_SBC;
	else
		up->lcr &= ~UART_LCR_SBC;
	serial_port_out(port, UART_LCR, up->lcr);
	spin_unlock_irqrestore(&port->lock, flags);
	serial8250_rpm_put(up);
}

/*
 *	Wait for transmitter & holding register to empty
 */
static void wait_for_xmitr(struct uart_8250_port *up, int bits)
{
	unsigned int status, tmout = 10000;

	/* Wait up to 10ms for the character(s) to be sent. */
	for (;;) {
		status = serial_in(up, UART_LSR);

		up->lsr_saved_flags |= status & LSR_SAVE_FLAGS;

		if ((status & bits) == bits)
			break;
		if (--tmout == 0)
			break;
		udelay(1);
	}

	/* Wait up to 1s for flow control if necessary */
	if (up->port.flags & UPF_CONS_FLOW) {
		unsigned int tmout;
		for (tmout = 1000000; tmout; tmout--) {
			unsigned int msr = serial_in(up, UART_MSR);
			up->msr_saved_flags |= msr & MSR_SAVE_FLAGS;
			if (msr & UART_MSR_CTS)
				break;
			udelay(1);
			touch_nmi_watchdog();
		}
	}
}

#ifdef CONFIG_CONSOLE_POLL
/*
 * Console polling routines for writing and reading from the uart while
 * in an interrupt or debug context.
 */

static int serial8250_get_poll_char(struct uart_port *port)
{
	struct uart_8250_port *up = up_to_u8250p(port);
	unsigned char lsr;
	int status;

	serial8250_rpm_get(up);

	lsr = serial_port_in(port, UART_LSR);

	if (!(lsr & UART_LSR_DR)) {
		status = NO_POLL_CHAR;
		goto out;
	}

	status = serial_port_in(port, UART_RX);
out:
	serial8250_rpm_put(up);
	return status;
}


static void serial8250_put_poll_char(struct uart_port *port,
			 unsigned char c)
{
	unsigned int ier;
	struct uart_8250_port *up = up_to_u8250p(port);

	serial8250_rpm_get(up);
	/*
	 *	First save the IER then disable the interrupts
	 */
	ier = serial_port_in(port, UART_IER);
	if (up->capabilities & UART_CAP_UUE)
		serial_port_out(port, UART_IER, UART_IER_UUE);
	else
		serial_port_out(port, UART_IER, 0);

	wait_for_xmitr(up, BOTH_EMPTY);
	/*
	 *	Send the character out.
	 */
	serial_port_out(port, UART_TX, c);

	/*
	 *	Finally, wait for transmitter to become empty
	 *	and restore the IER
	 */
	wait_for_xmitr(up, BOTH_EMPTY);
	serial_port_out(port, UART_IER, ier);
	serial8250_rpm_put(up);
}

#endif /* CONFIG_CONSOLE_POLL */

int serial8250_do_startup(struct uart_port *port)
{
	struct uart_8250_port *up = up_to_u8250p(port);
	unsigned long flags;
	unsigned char lsr, iir;
	int retval;

	if (port->type == PORT_8250_CIR)
		return -ENODEV;

	if (!port->fifosize)
		port->fifosize = uart_config[port->type].fifo_size;
	if (!up->tx_loadsz)
		up->tx_loadsz = uart_config[port->type].tx_loadsz;
	if (!up->capabilities)
		up->capabilities = uart_config[port->type].flags;
	up->mcr = 0;

	if (port->iotype != up->cur_iotype)
		set_io_from_upio(port);

	serial8250_rpm_get(up);
	if (port->type == PORT_16C950) {
		/* Wake up and initialize UART */
		up->acr = 0;
		serial_port_out(port, UART_LCR, UART_LCR_CONF_MODE_B);
		serial_port_out(port, UART_EFR, UART_EFR_ECB);
		serial_port_out(port, UART_IER, 0);
		serial_port_out(port, UART_LCR, 0);
		serial_icr_write(up, UART_CSR, 0); /* Reset the UART */
		serial_port_out(port, UART_LCR, UART_LCR_CONF_MODE_B);
		serial_port_out(port, UART_EFR, UART_EFR_ECB);
		serial_port_out(port, UART_LCR, 0);
	}

#ifdef CONFIG_SERIAL_8250_RSA
	/*
	 * If this is an RSA port, see if we can kick it up to the
	 * higher speed clock.
	 */
	enable_rsa(up);
#endif
	/*
	 * Clear the FIFO buffers and disable them.
	 * (they will be reenabled in set_termios())
	 */
	serial8250_clear_fifos(up);

	/*
	 * Clear the interrupt registers.
	 */
	serial_port_in(port, UART_LSR);
	serial_port_in(port, UART_RX);
	serial_port_in(port, UART_IIR);
	serial_port_in(port, UART_MSR);

	/*
	 * At this point, there's no way the LSR could still be 0xff;
	 * if it is, then bail out, because there's likely no UART
	 * here.
	 */
	if (!(port->flags & UPF_BUGGY_UART) &&
	    (serial_port_in(port, UART_LSR) == 0xff)) {
		printk_ratelimited(KERN_INFO "ttyS%d: LSR safety check engaged!\n",
				   serial_index(port));
		retval = -ENODEV;
		goto out;
	}

	/*
	 * For a XR16C850, we need to set the trigger levels
	 */
	if (port->type == PORT_16850) {
		unsigned char fctr;

		serial_out(up, UART_LCR, UART_LCR_CONF_MODE_B);

		fctr = serial_in(up, UART_FCTR) & ~(UART_FCTR_RX|UART_FCTR_TX);
		serial_port_out(port, UART_FCTR,
				fctr | UART_FCTR_TRGD | UART_FCTR_RX);
		serial_port_out(port, UART_TRG, UART_TRG_96);
		serial_port_out(port, UART_FCTR,
				fctr | UART_FCTR_TRGD | UART_FCTR_TX);
		serial_port_out(port, UART_TRG, UART_TRG_96);

		serial_port_out(port, UART_LCR, 0);
	}

	if (port->irq) {
		unsigned char iir1;
		/*
		 * Test for UARTs that do not reassert THRE when the
		 * transmitter is idle and the interrupt has already
		 * been cleared.  Real 16550s should always reassert
		 * this interrupt whenever the transmitter is idle and
		 * the interrupt is enabled.  Delays are necessary to
		 * allow register changes to become visible.
		 */
		spin_lock_irqsave(&port->lock, flags);
		if (up->port.irqflags & IRQF_SHARED)
			disable_irq_nosync(port->irq);

		wait_for_xmitr(up, UART_LSR_THRE);
		serial_port_out_sync(port, UART_IER, UART_IER_THRI);
		udelay(1); /* allow THRE to set */
		iir1 = serial_port_in(port, UART_IIR);
		serial_port_out(port, UART_IER, 0);
		serial_port_out_sync(port, UART_IER, UART_IER_THRI);
		udelay(1); /* allow a working UART time to re-assert THRE */
		iir = serial_port_in(port, UART_IIR);
		serial_port_out(port, UART_IER, 0);

		if (port->irqflags & IRQF_SHARED)
			enable_irq(port->irq);
		spin_unlock_irqrestore(&port->lock, flags);

		/*
		 * If the interrupt is not reasserted, or we otherwise
		 * don't trust the iir, setup a timer to kick the UART
		 * on a regular basis.
		 */
		if ((!(iir1 & UART_IIR_NO_INT) && (iir & UART_IIR_NO_INT)) ||
		    up->port.flags & UPF_BUG_THRE) {
			up->bugs |= UART_BUG_THRE;
		}
	}

	retval = up->ops->setup_irq(up);
	if (retval)
		goto out;

	/*
	 * Now, initialize the UART
	 */
	serial_port_out(port, UART_LCR, UART_LCR_WLEN8);

	spin_lock_irqsave(&port->lock, flags);
	if (up->port.flags & UPF_FOURPORT) {
		if (!up->port.irq)
			up->port.mctrl |= TIOCM_OUT1;
	} else
		/*
		 * Most PC uarts need OUT2 raised to enable interrupts.
		 */
		if (port->irq)
			up->port.mctrl |= TIOCM_OUT2;

	serial8250_set_mctrl(port, port->mctrl);

	/* Serial over Lan (SoL) hack:
	   Intel 8257x Gigabit ethernet chips have a
	   16550 emulation, to be used for Serial Over Lan.
	   Those chips take a longer time than a normal
	   serial device to signalize that a transmission
	   data was queued. Due to that, the above test generally
	   fails. One solution would be to delay the reading of
	   iir. However, this is not reliable, since the timeout
	   is variable. So, let's just don't test if we receive
	   TX irq. This way, we'll never enable UART_BUG_TXEN.
	 */
	if (up->port.flags & UPF_NO_TXEN_TEST)
		goto dont_test_tx_en;

	/*
	 * Do a quick test to see if we receive an
	 * interrupt when we enable the TX irq.
	 */
	serial_port_out(port, UART_IER, UART_IER_THRI);
	lsr = serial_port_in(port, UART_LSR);
	iir = serial_port_in(port, UART_IIR);
	serial_port_out(port, UART_IER, 0);

	if (lsr & UART_LSR_TEMT && iir & UART_IIR_NO_INT) {
		if (!(up->bugs & UART_BUG_TXEN)) {
			up->bugs |= UART_BUG_TXEN;
			pr_debug("ttyS%d - enabling bad tx status workarounds\n",
				 serial_index(port));
		}
	} else {
		up->bugs &= ~UART_BUG_TXEN;
	}

dont_test_tx_en:
	spin_unlock_irqrestore(&port->lock, flags);

	/*
	 * Clear the interrupt registers again for luck, and clear the
	 * saved flags to avoid getting false values from polling
	 * routines or the previous session.
	 */
	serial_port_in(port, UART_LSR);
	serial_port_in(port, UART_RX);
	serial_port_in(port, UART_IIR);
	serial_port_in(port, UART_MSR);
	up->lsr_saved_flags = 0;
	up->msr_saved_flags = 0;

	/*
	 * Request DMA channels for both RX and TX.
	 */
	if (up->dma) {
		retval = serial8250_request_dma(up);
		if (retval) {
			pr_warn_ratelimited("ttyS%d - failed to request DMA\n",
					    serial_index(port));
			up->dma = NULL;
		}
	}

	/*
	 * Finally, enable interrupts.  Note: Modem status interrupts
	 * are set via set_termios(), which will be occurring imminently
	 * anyway, so we don't enable them here.
	 */
	up->ier = UART_IER_RLSI | UART_IER_RDI;
	serial_port_out(port, UART_IER, up->ier);

	if (port->flags & UPF_FOURPORT) {
		unsigned int icp;
		/*
		 * Enable interrupts on the AST Fourport board
		 */
		icp = (port->iobase & 0xfe0) | 0x01f;
		outb_p(0x80, icp);
		inb_p(icp);
	}
	retval = 0;
out:
	serial8250_rpm_put(up);
	return retval;
}
EXPORT_SYMBOL_GPL(serial8250_do_startup);

static int serial8250_startup(struct uart_port *port)
{
	if (port->startup)
		return port->startup(port);
	return serial8250_do_startup(port);
}

void serial8250_do_shutdown(struct uart_port *port)
{
	struct uart_8250_port *up = up_to_u8250p(port);
	unsigned long flags;

	serial8250_rpm_get(up);
	/*
	 * Disable interrupts from this port
	 */
	up->ier = 0;
	serial_port_out(port, UART_IER, 0);

	if (up->dma)
		serial8250_release_dma(up);

	spin_lock_irqsave(&port->lock, flags);
	if (port->flags & UPF_FOURPORT) {
		/* reset interrupts on the AST Fourport board */
		inb((port->iobase & 0xfe0) | 0x1f);
		port->mctrl |= TIOCM_OUT1;
	} else
		port->mctrl &= ~TIOCM_OUT2;

	serial8250_set_mctrl(port, port->mctrl);
	spin_unlock_irqrestore(&port->lock, flags);

	/*
	 * Disable break condition and FIFOs
	 */
	serial_port_out(port, UART_LCR,
			serial_port_in(port, UART_LCR) & ~UART_LCR_SBC);
	serial8250_clear_fifos(up);

#ifdef CONFIG_SERIAL_8250_RSA
	/*
	 * Reset the RSA board back to 115kbps compat mode.
	 */
	disable_rsa(up);
#endif

	/*
	 * Read data port to reset things, and then unlink from
	 * the IRQ chain.
	 */
	serial_port_in(port, UART_RX);
	serial8250_rpm_put(up);

	up->ops->release_irq(up);
}
EXPORT_SYMBOL_GPL(serial8250_do_shutdown);

static void serial8250_shutdown(struct uart_port *port)
{
	if (port->shutdown)
		port->shutdown(port);
	else
		serial8250_do_shutdown(port);
}

/*
 * XR17V35x UARTs have an extra fractional divisor register (DLD)
 * Calculate divisor with extra 4-bit fractional portion
 */
static unsigned int xr17v35x_get_divisor(struct uart_8250_port *up,
					 unsigned int baud,
					 unsigned int *frac)
{
	struct uart_port *port = &up->port;
	unsigned int quot_16;

	quot_16 = DIV_ROUND_CLOSEST(port->uartclk, baud);
	*frac = quot_16 & 0x0f;

	return quot_16 >> 4;
}

static unsigned int serial8250_get_divisor(struct uart_8250_port *up,
					   unsigned int baud,
					   unsigned int *frac)
{
	struct uart_port *port = &up->port;
	unsigned int quot;

	/*
	 * Handle magic divisors for baud rates above baud_base on
	 * SMSC SuperIO chips.
	 *
	 */
	if ((port->flags & UPF_MAGIC_MULTIPLIER) &&
	    baud == (port->uartclk/4))
		quot = 0x8001;
	else if ((port->flags & UPF_MAGIC_MULTIPLIER) &&
		 baud == (port->uartclk/8))
		quot = 0x8002;
	else if (up->port.type == PORT_XR17V35X)
		quot = xr17v35x_get_divisor(up, baud, frac);
	else
		quot = uart_get_divisor(port, baud);

	/*
	 * Oxford Semi 952 rev B workaround
	 */
	if (up->bugs & UART_BUG_QUOT && (quot & 0xff) == 0)
		quot++;

	return quot;
}

static unsigned char serial8250_compute_lcr(struct uart_8250_port *up,
					    tcflag_t c_cflag)
{
	unsigned char cval;

	switch (c_cflag & CSIZE) {
	case CS5:
		cval = UART_LCR_WLEN5;
		break;
	case CS6:
		cval = UART_LCR_WLEN6;
		break;
	case CS7:
		cval = UART_LCR_WLEN7;
		break;
	default:
	case CS8:
		cval = UART_LCR_WLEN8;
		break;
	}

	if (c_cflag & CSTOPB)
		cval |= UART_LCR_STOP;
	if (c_cflag & PARENB) {
		cval |= UART_LCR_PARITY;
		if (up->bugs & UART_BUG_PARITY)
			up->fifo_bug = true;
	}
	if (!(c_cflag & PARODD))
		cval |= UART_LCR_EPAR;
#ifdef CMSPAR
	if (c_cflag & CMSPAR)
		cval |= UART_LCR_SPAR;
#endif

	return cval;
}

static void serial8250_set_divisor(struct uart_port *port, unsigned int baud,
			    unsigned int quot, unsigned int quot_frac)
{
	struct uart_8250_port *up = up_to_u8250p(port);

	/* Workaround to enable 115200 baud on OMAP1510 internal ports */
	if (is_omap1510_8250(up)) {
		if (baud == 115200) {
			quot = 1;
			serial_port_out(port, UART_OMAP_OSC_12M_SEL, 1);
		} else
			serial_port_out(port, UART_OMAP_OSC_12M_SEL, 0);
	}

	/*
	 * For NatSemi, switch to bank 2 not bank 1, to avoid resetting EXCR2,
	 * otherwise just set DLAB
	 */
	if (up->capabilities & UART_NATSEMI)
		serial_port_out(port, UART_LCR, 0xe0);
	else
		serial_port_out(port, UART_LCR, up->lcr | UART_LCR_DLAB);

	serial_dl_write(up, quot);

	/* XR17V35x UARTs have an extra fractional divisor register (DLD) */
	if (up->port.type == PORT_XR17V35X)
		serial_port_out(port, 0x2, quot_frac);
}

void
serial8250_do_set_termios(struct uart_port *port, struct ktermios *termios,
		          struct ktermios *old)
{
	struct uart_8250_port *up = up_to_u8250p(port);
	unsigned char cval;
	unsigned long flags;
	unsigned int baud, quot, frac = 0;

	cval = serial8250_compute_lcr(up, termios->c_cflag);

	/*
	 * Ask the core to calculate the divisor for us.
	 */
	baud = uart_get_baud_rate(port, termios, old,
				  port->uartclk / 16 / 0xffff,
				  port->uartclk / 16);
	quot = serial8250_get_divisor(up, baud, &frac);

	/*
	 * Ok, we're now changing the port state.  Do it with
	 * interrupts disabled.
	 */
	serial8250_rpm_get(up);
	spin_lock_irqsave(&port->lock, flags);

	up->lcr = cval;					/* Save computed LCR */

	if (up->capabilities & UART_CAP_FIFO && port->fifosize > 1) {
		/* NOTE: If fifo_bug is not set, a user can set RX_trigger. */
		if ((baud < 2400 && !up->dma) || up->fifo_bug) {
			up->fcr &= ~UART_FCR_TRIGGER_MASK;
			up->fcr |= UART_FCR_TRIGGER_1;
		}
	}

	/*
	 * MCR-based auto flow control.  When AFE is enabled, RTS will be
	 * deasserted when the receive FIFO contains more characters than
	 * the trigger, or the MCR RTS bit is cleared.  In the case where
	 * the remote UART is not using CTS auto flow control, we must
	 * have sufficient FIFO entries for the latency of the remote
	 * UART to respond.  IOW, at least 32 bytes of FIFO.
	 */
	if (up->capabilities & UART_CAP_AFE && port->fifosize >= 32) {
		up->mcr &= ~UART_MCR_AFE;
		if (termios->c_cflag & CRTSCTS)
			up->mcr |= UART_MCR_AFE;
	}

	/*
	 * Update the per-port timeout.
	 */
	uart_update_timeout(port, termios->c_cflag, baud);

	port->read_status_mask = UART_LSR_OE | UART_LSR_THRE | UART_LSR_DR;
	if (termios->c_iflag & INPCK)
		port->read_status_mask |= UART_LSR_FE | UART_LSR_PE;
	if (termios->c_iflag & (IGNBRK | BRKINT | PARMRK))
		port->read_status_mask |= UART_LSR_BI;

	/*
	 * Characteres to ignore
	 */
	port->ignore_status_mask = 0;
	if (termios->c_iflag & IGNPAR)
		port->ignore_status_mask |= UART_LSR_PE | UART_LSR_FE;
	if (termios->c_iflag & IGNBRK) {
		port->ignore_status_mask |= UART_LSR_BI;
		/*
		 * If we're ignoring parity and break indicators,
		 * ignore overruns too (for real raw support).
		 */
		if (termios->c_iflag & IGNPAR)
			port->ignore_status_mask |= UART_LSR_OE;
	}

	/*
	 * ignore all characters if CREAD is not set
	 */
	if ((termios->c_cflag & CREAD) == 0)
		port->ignore_status_mask |= UART_LSR_DR;

	/*
	 * CTS flow control flag and modem status interrupts
	 */
	up->ier &= ~UART_IER_MSI;
	if (!(up->bugs & UART_BUG_NOMSR) &&
			UART_ENABLE_MS(&up->port, termios->c_cflag))
		up->ier |= UART_IER_MSI;
	if (up->capabilities & UART_CAP_UUE)
		up->ier |= UART_IER_UUE;
	if (up->capabilities & UART_CAP_RTOIE)
		up->ier |= UART_IER_RTOIE;

	serial_port_out(port, UART_IER, up->ier);

	if (up->capabilities & UART_CAP_EFR) {
		unsigned char efr = 0;
		/*
		 * TI16C752/Startech hardware flow control.  FIXME:
		 * - TI16C752 requires control thresholds to be set.
		 * - UART_MCR_RTS is ineffective if auto-RTS mode is enabled.
		 */
		if (termios->c_cflag & CRTSCTS)
			efr |= UART_EFR_CTS;

		serial_port_out(port, UART_LCR, UART_LCR_CONF_MODE_B);
		if (port->flags & UPF_EXAR_EFR)
			serial_port_out(port, UART_XR_EFR, efr);
		else
			serial_port_out(port, UART_EFR, efr);
	}

	serial8250_set_divisor(port, baud, quot, frac);

	/*
	 * LCR DLAB must be set to enable 64-byte FIFO mode. If the FCR
	 * is written without DLAB set, this mode will be disabled.
	 */
	if (port->type == PORT_16750)
		serial_port_out(port, UART_FCR, up->fcr);

	serial_port_out(port, UART_LCR, up->lcr);	/* reset DLAB */
	if (port->type != PORT_16750) {
		/* emulated UARTs (Lucent Venus 167x) need two steps */
		if (up->fcr & UART_FCR_ENABLE_FIFO)
			serial_port_out(port, UART_FCR, UART_FCR_ENABLE_FIFO);
		serial_port_out(port, UART_FCR, up->fcr);	/* set fcr */
	}
	serial8250_set_mctrl(port, port->mctrl);
	spin_unlock_irqrestore(&port->lock, flags);
	serial8250_rpm_put(up);

	/* Don't rewrite B0 */
	if (tty_termios_baud_rate(termios))
		tty_termios_encode_baud_rate(termios, baud, baud);
}
EXPORT_SYMBOL(serial8250_do_set_termios);

static void
serial8250_set_termios(struct uart_port *port, struct ktermios *termios,
		       struct ktermios *old)
{
	if (port->set_termios)
		port->set_termios(port, termios, old);
	else
		serial8250_do_set_termios(port, termios, old);
}

static void
serial8250_set_ldisc(struct uart_port *port, struct ktermios *termios)
{
	if (termios->c_line == N_PPS) {
		port->flags |= UPF_HARDPPS_CD;
		spin_lock_irq(&port->lock);
		serial8250_enable_ms(port);
		spin_unlock_irq(&port->lock);
	} else {
		port->flags &= ~UPF_HARDPPS_CD;
		if (!UART_ENABLE_MS(port, termios->c_cflag)) {
			spin_lock_irq(&port->lock);
			serial8250_disable_ms(port);
			spin_unlock_irq(&port->lock);
		}
	}
}


void serial8250_do_pm(struct uart_port *port, unsigned int state,
		      unsigned int oldstate)
{
	struct uart_8250_port *p = up_to_u8250p(port);

	serial8250_set_sleep(p, state != 0);
}
EXPORT_SYMBOL(serial8250_do_pm);

static void
serial8250_pm(struct uart_port *port, unsigned int state,
	      unsigned int oldstate)
{
	if (port->pm)
		port->pm(port, state, oldstate);
	else
		serial8250_do_pm(port, state, oldstate);
}

static unsigned int serial8250_port_size(struct uart_8250_port *pt)
{
	if (pt->port.mapsize)
		return pt->port.mapsize;
	if (pt->port.iotype == UPIO_AU) {
		if (pt->port.type == PORT_RT2880)
			return 0x100;
		return 0x1000;
	}
	if (is_omap1_8250(pt))
		return 0x16 << pt->port.regshift;

	return 8 << pt->port.regshift;
}

/*
 * Resource handling.
 */
static int serial8250_request_std_resource(struct uart_8250_port *up)
{
	unsigned int size = serial8250_port_size(up);
	struct uart_port *port = &up->port;
	int ret = 0;

	switch (port->iotype) {
	case UPIO_AU:
	case UPIO_TSI:
	case UPIO_MEM32:
	case UPIO_MEM32BE:
	case UPIO_MEM:
		if (!port->mapbase)
			break;

		if (!request_mem_region(port->mapbase, size, "serial")) {
			ret = -EBUSY;
			break;
		}

		if (port->flags & UPF_IOREMAP) {
			port->membase = ioremap_nocache(port->mapbase, size);
			if (!port->membase) {
				release_mem_region(port->mapbase, size);
				ret = -ENOMEM;
			}
		}
		break;

	case UPIO_HUB6:
	case UPIO_PORT:
		if (!request_region(port->iobase, size, "serial"))
			ret = -EBUSY;
		break;
	}
	return ret;
}

static void serial8250_release_std_resource(struct uart_8250_port *up)
{
	unsigned int size = serial8250_port_size(up);
	struct uart_port *port = &up->port;

	switch (port->iotype) {
	case UPIO_AU:
	case UPIO_TSI:
	case UPIO_MEM32:
	case UPIO_MEM32BE:
	case UPIO_MEM:
		if (!port->mapbase)
			break;

		if (port->flags & UPF_IOREMAP) {
			iounmap(port->membase);
			port->membase = NULL;
		}

		release_mem_region(port->mapbase, size);
		break;

	case UPIO_HUB6:
	case UPIO_PORT:
		release_region(port->iobase, size);
		break;
	}
}

#ifdef CONFIG_SERIAL_8250_RSA
static int serial8250_request_rsa_resource(struct uart_8250_port *up)
{
	unsigned long start = UART_RSA_BASE << up->port.regshift;
	unsigned int size = 8 << up->port.regshift;
	struct uart_port *port = &up->port;
	int ret = -EINVAL;

	switch (port->iotype) {
	case UPIO_HUB6:
	case UPIO_PORT:
		start += port->iobase;
		if (request_region(start, size, "serial-rsa"))
			ret = 0;
		else
			ret = -EBUSY;
		break;
	}

	return ret;
}

static void serial8250_release_rsa_resource(struct uart_8250_port *up)
{
	unsigned long offset = UART_RSA_BASE << up->port.regshift;
	unsigned int size = 8 << up->port.regshift;
	struct uart_port *port = &up->port;

	switch (port->iotype) {
	case UPIO_HUB6:
	case UPIO_PORT:
		release_region(port->iobase + offset, size);
		break;
	}
}
#endif

static void serial8250_release_port(struct uart_port *port)
{
	struct uart_8250_port *up = up_to_u8250p(port);

	serial8250_release_std_resource(up);
}

static int serial8250_request_port(struct uart_port *port)
{
	struct uart_8250_port *up = up_to_u8250p(port);
	int ret;

	if (port->type == PORT_8250_CIR)
		return -ENODEV;

	ret = serial8250_request_std_resource(up);

	return ret;
}

static int fcr_get_rxtrig_bytes(struct uart_8250_port *up)
{
	const struct serial8250_config *conf_type = &uart_config[up->port.type];
	unsigned char bytes;

	bytes = conf_type->rxtrig_bytes[UART_FCR_R_TRIG_BITS(up->fcr)];

	return bytes ? bytes : -EOPNOTSUPP;
}

static int bytes_to_fcr_rxtrig(struct uart_8250_port *up, unsigned char bytes)
{
	const struct serial8250_config *conf_type = &uart_config[up->port.type];
	int i;

	if (!conf_type->rxtrig_bytes[UART_FCR_R_TRIG_BITS(UART_FCR_R_TRIG_00)])
		return -EOPNOTSUPP;

	for (i = 1; i < UART_FCR_R_TRIG_MAX_STATE; i++) {
		if (bytes < conf_type->rxtrig_bytes[i])
			/* Use the nearest lower value */
			return (--i) << UART_FCR_R_TRIG_SHIFT;
	}

	return UART_FCR_R_TRIG_11;
}

static int do_get_rxtrig(struct tty_port *port)
{
	struct uart_state *state = container_of(port, struct uart_state, port);
	struct uart_port *uport = state->uart_port;
	struct uart_8250_port *up =
		container_of(uport, struct uart_8250_port, port);

	if (!(up->capabilities & UART_CAP_FIFO) || uport->fifosize <= 1)
		return -EINVAL;

	return fcr_get_rxtrig_bytes(up);
}

static int do_serial8250_get_rxtrig(struct tty_port *port)
{
	int rxtrig_bytes;

	mutex_lock(&port->mutex);
	rxtrig_bytes = do_get_rxtrig(port);
	mutex_unlock(&port->mutex);

	return rxtrig_bytes;
}

static ssize_t serial8250_get_attr_rx_trig_bytes(struct device *dev,
	struct device_attribute *attr, char *buf)
{
	struct tty_port *port = dev_get_drvdata(dev);
	int rxtrig_bytes;

	rxtrig_bytes = do_serial8250_get_rxtrig(port);
	if (rxtrig_bytes < 0)
		return rxtrig_bytes;

	return snprintf(buf, PAGE_SIZE, "%d\n", rxtrig_bytes);
}

static int do_set_rxtrig(struct tty_port *port, unsigned char bytes)
{
	struct uart_state *state = container_of(port, struct uart_state, port);
	struct uart_port *uport = state->uart_port;
	struct uart_8250_port *up =
		container_of(uport, struct uart_8250_port, port);
	int rxtrig;

	if (!(up->capabilities & UART_CAP_FIFO) || uport->fifosize <= 1 ||
	    up->fifo_bug)
		return -EINVAL;

	rxtrig = bytes_to_fcr_rxtrig(up, bytes);
	if (rxtrig < 0)
		return rxtrig;

	serial8250_clear_fifos(up);
	up->fcr &= ~UART_FCR_TRIGGER_MASK;
	up->fcr |= (unsigned char)rxtrig;
	serial_out(up, UART_FCR, up->fcr);
	return 0;
}

static int do_serial8250_set_rxtrig(struct tty_port *port, unsigned char bytes)
{
	int ret;

	mutex_lock(&port->mutex);
	ret = do_set_rxtrig(port, bytes);
	mutex_unlock(&port->mutex);

	return ret;
}

static ssize_t serial8250_set_attr_rx_trig_bytes(struct device *dev,
	struct device_attribute *attr, const char *buf, size_t count)
{
	struct tty_port *port = dev_get_drvdata(dev);
	unsigned char bytes;
	int ret;

	if (!count)
		return -EINVAL;

	ret = kstrtou8(buf, 10, &bytes);
	if (ret < 0)
		return ret;

	ret = do_serial8250_set_rxtrig(port, bytes);
	if (ret < 0)
		return ret;

	return count;
}

static DEVICE_ATTR(rx_trig_bytes, S_IRUSR | S_IWUSR | S_IRGRP,
		   serial8250_get_attr_rx_trig_bytes,
		   serial8250_set_attr_rx_trig_bytes);

static struct attribute *serial8250_dev_attrs[] = {
	&dev_attr_rx_trig_bytes.attr,
	NULL,
	};

static struct attribute_group serial8250_dev_attr_group = {
	.attrs = serial8250_dev_attrs,
	};

static void register_dev_spec_attr_grp(struct uart_8250_port *up)
{
	const struct serial8250_config *conf_type = &uart_config[up->port.type];

	if (conf_type->rxtrig_bytes[0])
		up->port.attr_group = &serial8250_dev_attr_group;
}

static void serial8250_config_port(struct uart_port *port, int flags)
{
	struct uart_8250_port *up = up_to_u8250p(port);
	int ret;

	if (port->type == PORT_8250_CIR)
		return;

	/*
	 * Find the region that we can probe for.  This in turn
	 * tells us whether we can probe for the type of port.
	 */
	ret = serial8250_request_std_resource(up);
	if (ret < 0)
		return;

	if (port->iotype != up->cur_iotype)
		set_io_from_upio(port);

	if (flags & UART_CONFIG_TYPE)
		autoconfig(up);

	/* if access method is AU, it is a 16550 with a quirk */
	if (port->type == PORT_16550A && port->iotype == UPIO_AU)
		up->bugs |= UART_BUG_NOMSR;

	/* HW bugs may trigger IRQ while IIR == NO_INT */
	if (port->type == PORT_TEGRA)
		up->bugs |= UART_BUG_NOMSR;

	if (port->type != PORT_UNKNOWN && flags & UART_CONFIG_IRQ)
		autoconfig_irq(up);

	if (port->type == PORT_UNKNOWN)
		serial8250_release_std_resource(up);

	/* Fixme: probably not the best place for this */
	if ((port->type == PORT_XR17V35X) ||
	   (port->type == PORT_XR17D15X))
		port->handle_irq = exar_handle_irq;

	register_dev_spec_attr_grp(up);
	up->fcr = uart_config[up->port.type].fcr;
}

static int
serial8250_verify_port(struct uart_port *port, struct serial_struct *ser)
{
	if (ser->irq >= nr_irqs || ser->irq < 0 ||
	    ser->baud_base < 9600 || ser->type < PORT_UNKNOWN ||
	    ser->type >= ARRAY_SIZE(uart_config) || ser->type == PORT_CIRRUS ||
	    ser->type == PORT_STARTECH)
		return -EINVAL;
	return 0;
}

static const char *
serial8250_type(struct uart_port *port)
{
	int type = port->type;

	if (type >= ARRAY_SIZE(uart_config))
		type = 0;
	return uart_config[type].name;
}

static const struct uart_ops serial8250_pops = {
	.tx_empty	= serial8250_tx_empty,
	.set_mctrl	= serial8250_set_mctrl,
	.get_mctrl	= serial8250_get_mctrl,
	.stop_tx	= serial8250_stop_tx,
	.start_tx	= serial8250_start_tx,
	.throttle	= serial8250_throttle,
	.unthrottle	= serial8250_unthrottle,
	.stop_rx	= serial8250_stop_rx,
	.enable_ms	= serial8250_enable_ms,
	.break_ctl	= serial8250_break_ctl,
	.startup	= serial8250_startup,
	.shutdown	= serial8250_shutdown,
	.set_termios	= serial8250_set_termios,
	.set_ldisc	= serial8250_set_ldisc,
	.pm		= serial8250_pm,
	.type		= serial8250_type,
	.release_port	= serial8250_release_port,
	.request_port	= serial8250_request_port,
	.config_port	= serial8250_config_port,
	.verify_port	= serial8250_verify_port,
#ifdef CONFIG_CONSOLE_POLL
	.poll_get_char = serial8250_get_poll_char,
	.poll_put_char = serial8250_put_poll_char,
#endif
};

static const struct uart_ops *base_ops;
static struct uart_ops univ8250_port_ops;

static const struct uart_8250_ops univ8250_driver_ops = {
	.setup_irq	= univ8250_setup_irq,
	.release_irq	= univ8250_release_irq,
};

static struct uart_8250_port serial8250_ports[UART_NR];

/**
 * serial8250_get_port - retrieve struct uart_8250_port
 * @line: serial line number
 *
 * This function retrieves struct uart_8250_port for the specific line.
 * This struct *must* *not* be used to perform a 8250 or serial core operation
 * which is not accessible otherwise. Its only purpose is to make the struct
 * accessible to the runtime-pm callbacks for context suspend/restore.
 * The lock assumption made here is none because runtime-pm suspend/resume
 * callbacks should not be invoked if there is any operation performed on the
 * port.
 */
struct uart_8250_port *serial8250_get_port(int line)
{
	return &serial8250_ports[line];
}
EXPORT_SYMBOL_GPL(serial8250_get_port);

static void (*serial8250_isa_config)(int port, struct uart_port *up,
	unsigned short *capabilities);

void serial8250_set_isa_configurator(
	void (*v)(int port, struct uart_port *up, unsigned short *capabilities))
{
	serial8250_isa_config = v;
}
EXPORT_SYMBOL(serial8250_set_isa_configurator);

static void serial8250_init_port(struct uart_8250_port *up)
{
	struct uart_port *port = &up->port;

	spin_lock_init(&port->lock);
	port->ops = &serial8250_pops;

	up->cur_iotype = 0xFF;
}

static void serial8250_set_defaults(struct uart_8250_port *up)
{
	struct uart_port *port = &up->port;

	if (up->port.flags & UPF_FIXED_TYPE) {
		unsigned int type = up->port.type;

		if (!up->port.fifosize)
			up->port.fifosize = uart_config[type].fifo_size;
		if (!up->tx_loadsz)
			up->tx_loadsz = uart_config[type].tx_loadsz;
		if (!up->capabilities)
			up->capabilities = uart_config[type].flags;
	}

	set_io_from_upio(port);

	/* default dma handlers */
	if (up->dma) {
		if (!up->dma->tx_dma)
			up->dma->tx_dma = serial8250_tx_dma;
		if (!up->dma->rx_dma)
			up->dma->rx_dma = serial8250_rx_dma;
	}
}

#ifdef CONFIG_SERIAL_8250_RSA

static void univ8250_config_port(struct uart_port *port, int flags)
{
	struct uart_8250_port *up = up_to_u8250p(port);

	up->probe &= ~UART_PROBE_RSA;
	if (port->type == PORT_RSA) {
		if (serial8250_request_rsa_resource(up) == 0)
			up->probe |= UART_PROBE_RSA;
	} else if (flags & UART_CONFIG_TYPE) {
		int i;

		for (i = 0; i < probe_rsa_count; i++) {
			if (probe_rsa[i] == up->port.iobase) {
				if (serial8250_request_rsa_resource(up) == 0)
					up->probe |= UART_PROBE_RSA;
				break;
			}
		}
	}

	base_ops->config_port(port, flags);

	if (port->type != PORT_RSA && up->probe & UART_PROBE_RSA)
		serial8250_release_rsa_resource(up);
}

static int univ8250_request_port(struct uart_port *port)
{
	struct uart_8250_port *up = up_to_u8250p(port);
	int ret;

	ret = base_ops->request_port(port);
	if (ret == 0 && port->type == PORT_RSA) {
		ret = serial8250_request_rsa_resource(up);
		if (ret < 0)
			base_ops->release_port(port);
	}

	return ret;
}

static void univ8250_release_port(struct uart_port *port)
{
	struct uart_8250_port *up = up_to_u8250p(port);

	if (port->type == PORT_RSA)
		serial8250_release_rsa_resource(up);
	base_ops->release_port(port);
}

static void univ8250_rsa_support(struct uart_ops *ops)
{
	ops->config_port  = univ8250_config_port;
	ops->request_port = univ8250_request_port;
	ops->release_port = univ8250_release_port;
}

#else
#define univ8250_rsa_support(x)		do { } while (0)
#endif /* CONFIG_SERIAL_8250_RSA */

static void __init serial8250_isa_init_ports(void)
{
	struct uart_8250_port *up;
	static int first = 1;
	int i, irqflag = 0;

	if (!first)
		return;
	first = 0;

	if (nr_uarts > UART_NR)
		nr_uarts = UART_NR;

	for (i = 0; i < nr_uarts; i++) {
		struct uart_8250_port *up = &serial8250_ports[i];
		struct uart_port *port = &up->port;

		port->line = i;
		serial8250_init_port(up);
		if (!base_ops)
			base_ops = port->ops;
		port->ops = &univ8250_port_ops;

		init_timer(&up->timer);
		up->timer.function = serial8250_timeout;

		up->ops = &univ8250_driver_ops;

		/*
		 * ALPHA_KLUDGE_MCR needs to be killed.
		 */
		up->mcr_mask = ~ALPHA_KLUDGE_MCR;
		up->mcr_force = ALPHA_KLUDGE_MCR;
	}

	/* chain base port ops to support Remote Supervisor Adapter */
	univ8250_port_ops = *base_ops;
	univ8250_rsa_support(&univ8250_port_ops);

	if (share_irqs)
		irqflag = IRQF_SHARED;

	for (i = 0, up = serial8250_ports;
	     i < ARRAY_SIZE(old_serial_port) && i < nr_uarts;
	     i++, up++) {
		struct uart_port *port = &up->port;

		port->iobase   = old_serial_port[i].port;
		port->irq      = irq_canonicalize(old_serial_port[i].irq);
		port->irqflags = old_serial_port[i].irqflags;
		port->uartclk  = old_serial_port[i].baud_base * 16;
		port->flags    = old_serial_port[i].flags;
		port->hub6     = old_serial_port[i].hub6;
		port->membase  = old_serial_port[i].iomem_base;
		port->iotype   = old_serial_port[i].io_type;
		port->regshift = old_serial_port[i].iomem_reg_shift;
		serial8250_set_defaults(up);

		port->irqflags |= irqflag;
		if (serial8250_isa_config != NULL)
			serial8250_isa_config(i, &up->port, &up->capabilities);
	}
}

static void __init
serial8250_register_ports(struct uart_driver *drv, struct device *dev)
{
	int i;

	for (i = 0; i < nr_uarts; i++) {
		struct uart_8250_port *up = &serial8250_ports[i];

		if (up->port.dev)
			continue;

		up->port.dev = dev;

		if (skip_txen_test)
			up->port.flags |= UPF_NO_TXEN_TEST;

		uart_add_one_port(drv, &up->port);
	}
}

#ifdef CONFIG_SERIAL_8250_CONSOLE

static void serial8250_console_putchar(struct uart_port *port, int ch)
{
	struct uart_8250_port *up = up_to_u8250p(port);

	wait_for_xmitr(up, UART_LSR_THRE);
	serial_port_out(port, UART_TX, ch);
}

/*
 *	Print a string to the serial port trying not to disturb
 *	any possible real use of the port...
 *
 *	The console_lock must be held when we get here.
 */
static void serial8250_console_write(struct uart_8250_port *up, const char *s,
				     unsigned int count)
{
	struct uart_port *port = &up->port;
	unsigned long flags;
	unsigned int ier;
	int locked = 1;

	touch_nmi_watchdog();

	serial8250_rpm_get(up);

	if (port->sysrq)
		locked = 0;
	else if (oops_in_progress)
		locked = spin_trylock_irqsave(&port->lock, flags);
	else
		spin_lock_irqsave(&port->lock, flags);

	/*
	 *	First save the IER then disable the interrupts
	 */
	ier = serial_port_in(port, UART_IER);

	if (up->capabilities & UART_CAP_UUE)
		serial_port_out(port, UART_IER, UART_IER_UUE);
	else
		serial_port_out(port, UART_IER, 0);

	/* check scratch reg to see if port powered off during system sleep */
	if (up->canary && (up->canary != serial_port_in(port, UART_SCR))) {
		struct ktermios termios;
		unsigned int baud, quot, frac = 0;

		termios.c_cflag = port->cons->cflag;
		if (port->state->port.tty && termios.c_cflag == 0)
			termios.c_cflag = port->state->port.tty->termios.c_cflag;

		baud = uart_get_baud_rate(port, &termios, NULL,
					  port->uartclk / 16 / 0xffff,
					  port->uartclk / 16);
		quot = serial8250_get_divisor(up, baud, &frac);

		serial8250_set_divisor(port, baud, quot, frac);
		serial_port_out(port, UART_LCR, up->lcr);
		serial_port_out(port, UART_MCR, UART_MCR_DTR | UART_MCR_RTS);

		up->canary = 0;
	}

	uart_console_write(port, s, count, serial8250_console_putchar);

	/*
	 *	Finally, wait for transmitter to become empty
	 *	and restore the IER
	 */
	wait_for_xmitr(up, BOTH_EMPTY);
	serial_port_out(port, UART_IER, ier);

	/*
	 *	The receive handling will happen properly because the
	 *	receive ready bit will still be set; it is not cleared
	 *	on read.  However, modem control will not, we must
	 *	call it if we have saved something in the saved flags
	 *	while processing with interrupts off.
	 */
	if (up->msr_saved_flags)
		serial8250_modem_status(up);

	if (locked)
		spin_unlock_irqrestore(&port->lock, flags);
	serial8250_rpm_put(up);
}

static void univ8250_console_write(struct console *co, const char *s,
				   unsigned int count)
{
	struct uart_8250_port *up = &serial8250_ports[co->index];

	serial8250_console_write(up, s, count);
}

static unsigned int probe_baud(struct uart_port *port)
{
	unsigned char lcr, dll, dlm;
	unsigned int quot;

	lcr = serial_port_in(port, UART_LCR);
	serial_port_out(port, UART_LCR, lcr | UART_LCR_DLAB);
	dll = serial_port_in(port, UART_DLL);
	dlm = serial_port_in(port, UART_DLM);
	serial_port_out(port, UART_LCR, lcr);

	quot = (dlm << 8) | dll;
	return (port->uartclk / 16) / quot;
}

static int serial8250_console_setup(struct uart_port *port, char *options, bool probe)
{
	int baud = 9600;
	int bits = 8;
	int parity = 'n';
	int flow = 'n';

	if (!port->iobase && !port->membase)
		return -ENODEV;

	if (options)
		uart_parse_options(options, &baud, &parity, &bits, &flow);
	else if (probe)
		baud = probe_baud(port);

	return uart_set_options(port, port->cons, baud, parity, bits, flow);
}

static int univ8250_console_setup(struct console *co, char *options)
{
	struct uart_port *port;

	/*
	 * Check whether an invalid uart number has been specified, and
	 * if so, search for the first available port that does have
	 * console support.
	 */
	if (co->index >= nr_uarts)
		co->index = 0;
	port = &serial8250_ports[co->index].port;
	/* link port to console */
	port->cons = co;

	return serial8250_console_setup(port, options, false);
}

/**
 *	univ8250_console_match - non-standard console matching
 *	@co:	  registering console
 *	@name:	  name from console command line
 *	@idx:	  index from console command line
 *	@options: ptr to option string from console command line
 *
 *	Only attempts to match console command lines of the form:
 *	    console=uart[8250],io|mmio|mmio32,<addr>[,<options>]
 *	    console=uart[8250],0x<addr>[,<options>]
 *	This form is used to register an initial earlycon boot console and
 *	replace it with the serial8250_console at 8250 driver init.
 *
 *	Performs console setup for a match (as required by interface)
 *	If no <options> are specified, then assume the h/w is already setup.
 *
 *	Returns 0 if console matches; otherwise non-zero to use default matching
 */
static int univ8250_console_match(struct console *co, char *name, int idx,
				  char *options)
{
	char match[] = "uart";	/* 8250-specific earlycon name */
	unsigned char iotype;
	unsigned long addr;
	int i;

	if (strncmp(name, match, 4) != 0)
		return -ENODEV;

	if (uart_parse_earlycon(options, &iotype, &addr, &options))
		return -ENODEV;

	/* try to match the port specified on the command line */
	for (i = 0; i < nr_uarts; i++) {
		struct uart_port *port = &serial8250_ports[i].port;

		if (port->iotype != iotype)
			continue;
		if ((iotype == UPIO_MEM || iotype == UPIO_MEM32) &&
		    (port->mapbase != addr))
			continue;
		if (iotype == UPIO_PORT && port->iobase != addr)
			continue;

		co->index = i;
		port->cons = co;
		return serial8250_console_setup(port, options, true);
	}

	return -ENODEV;
}

static struct console univ8250_console = {
	.name		= "ttyS",
	.write		= univ8250_console_write,
	.device		= uart_console_device,
	.setup		= univ8250_console_setup,
	.match		= univ8250_console_match,
	.flags		= CON_PRINTBUFFER | CON_ANYTIME,
	.index		= -1,
	.data		= &serial8250_reg,
};

static int __init univ8250_console_init(void)
{
	serial8250_isa_init_ports();
	register_console(&univ8250_console);
	return 0;
}
console_initcall(univ8250_console_init);

#define SERIAL8250_CONSOLE	&univ8250_console
#else
#define SERIAL8250_CONSOLE	NULL
#endif

static struct uart_driver serial8250_reg = {
	.owner			= THIS_MODULE,
	.driver_name		= "serial",
	.dev_name		= "ttyS",
	.major			= TTY_MAJOR,
	.minor			= 64,
	.cons			= SERIAL8250_CONSOLE,
};

/*
 * early_serial_setup - early registration for 8250 ports
 *
 * Setup an 8250 port structure prior to console initialisation.  Use
 * after console initialisation will cause undefined behaviour.
 */
int __init early_serial_setup(struct uart_port *port)
{
	struct uart_port *p;

	if (port->line >= ARRAY_SIZE(serial8250_ports))
		return -ENODEV;

	serial8250_isa_init_ports();
	p = &serial8250_ports[port->line].port;
	p->iobase       = port->iobase;
	p->membase      = port->membase;
	p->irq          = port->irq;
	p->irqflags     = port->irqflags;
	p->uartclk      = port->uartclk;
	p->fifosize     = port->fifosize;
	p->regshift     = port->regshift;
	p->iotype       = port->iotype;
	p->flags        = port->flags;
	p->mapbase      = port->mapbase;
	p->mapsize      = port->mapsize;
	p->private_data = port->private_data;
	p->type		= port->type;
	p->line		= port->line;

	serial8250_set_defaults(up_to_u8250p(p));

	if (port->serial_in)
		p->serial_in = port->serial_in;
	if (port->serial_out)
		p->serial_out = port->serial_out;
	if (port->handle_irq)
		p->handle_irq = port->handle_irq;

	return 0;
}

/**
 *	serial8250_suspend_port - suspend one serial port
 *	@line:  serial line number
 *
 *	Suspend one serial port.
 */
void serial8250_suspend_port(int line)
{
	struct uart_8250_port *up = &serial8250_ports[line];
	struct uart_port *port = &up->port;

	if (!console_suspend_enabled && uart_console(port) &&
	    port->type != PORT_8250) {
		unsigned char canary = 0xa5;
		serial_out(up, UART_SCR, canary);
		if (serial_in(up, UART_SCR) == canary)
			up->canary = canary;
	}

	uart_suspend_port(&serial8250_reg, port);
}

/**
 *	serial8250_resume_port - resume one serial port
 *	@line:  serial line number
 *
 *	Resume one serial port.
 */
void serial8250_resume_port(int line)
{
	struct uart_8250_port *up = &serial8250_ports[line];
	struct uart_port *port = &up->port;

	up->canary = 0;

	if (up->capabilities & UART_NATSEMI) {
		/* Ensure it's still in high speed mode */
		serial_port_out(port, UART_LCR, 0xE0);

		ns16550a_goto_highspeed(up);

		serial_port_out(port, UART_LCR, 0);
		port->uartclk = 921600*16;
	}
	uart_resume_port(&serial8250_reg, port);
}

/*
 * Register a set of serial devices attached to a platform device.  The
 * list is terminated with a zero flags entry, which means we expect
 * all entries to have at least UPF_BOOT_AUTOCONF set.
 */
static int serial8250_probe(struct platform_device *dev)
{
	struct plat_serial8250_port *p = dev_get_platdata(&dev->dev);
	struct uart_8250_port uart;
	int ret, i, irqflag = 0;

	memset(&uart, 0, sizeof(uart));

	if (share_irqs)
		irqflag = IRQF_SHARED;

	for (i = 0; p && p->flags != 0; p++, i++) {
		uart.port.iobase	= p->iobase;
		uart.port.membase	= p->membase;
		uart.port.irq		= p->irq;
		uart.port.irqflags	= p->irqflags;
		uart.port.uartclk	= p->uartclk;
		uart.port.regshift	= p->regshift;
		uart.port.iotype	= p->iotype;
		uart.port.flags		= p->flags;
		uart.port.mapbase	= p->mapbase;
		uart.port.hub6		= p->hub6;
		uart.port.private_data	= p->private_data;
		uart.port.type		= p->type;
		uart.port.serial_in	= p->serial_in;
		uart.port.serial_out	= p->serial_out;
		uart.port.handle_irq	= p->handle_irq;
		uart.port.handle_break	= p->handle_break;
		uart.port.set_termios	= p->set_termios;
		uart.port.pm		= p->pm;
		uart.port.dev		= &dev->dev;
		uart.port.irqflags	|= irqflag;
		ret = serial8250_register_8250_port(&uart);
		if (ret < 0) {
			dev_err(&dev->dev, "unable to register port at index %d "
				"(IO%lx MEM%llx IRQ%d): %d\n", i,
				p->iobase, (unsigned long long)p->mapbase,
				p->irq, ret);
		}
	}
	return 0;
}

/*
 * Remove serial ports registered against a platform device.
 */
static int serial8250_remove(struct platform_device *dev)
{
	int i;

	for (i = 0; i < nr_uarts; i++) {
		struct uart_8250_port *up = &serial8250_ports[i];

		if (up->port.dev == &dev->dev)
			serial8250_unregister_port(i);
	}
	return 0;
}

static int serial8250_suspend(struct platform_device *dev, pm_message_t state)
{
	int i;

	for (i = 0; i < UART_NR; i++) {
		struct uart_8250_port *up = &serial8250_ports[i];

		if (up->port.type != PORT_UNKNOWN && up->port.dev == &dev->dev)
			uart_suspend_port(&serial8250_reg, &up->port);
	}

	return 0;
}

static int serial8250_resume(struct platform_device *dev)
{
	int i;

	for (i = 0; i < UART_NR; i++) {
		struct uart_8250_port *up = &serial8250_ports[i];

		if (up->port.type != PORT_UNKNOWN && up->port.dev == &dev->dev)
			serial8250_resume_port(i);
	}

	return 0;
}

static struct platform_driver serial8250_isa_driver = {
	.probe		= serial8250_probe,
	.remove		= serial8250_remove,
	.suspend	= serial8250_suspend,
	.resume		= serial8250_resume,
	.driver		= {
		.name	= "serial8250",
	},
};

/*
 * This "device" covers _all_ ISA 8250-compatible serial devices listed
 * in the table in include/asm/serial.h
 */
static struct platform_device *serial8250_isa_devs;

/*
 * serial8250_register_8250_port and serial8250_unregister_port allows for
 * 16x50 serial ports to be configured at run-time, to support PCMCIA
 * modems and PCI multiport cards.
 */
static DEFINE_MUTEX(serial_mutex);

static struct uart_8250_port *serial8250_find_match_or_unused(struct uart_port *port)
{
	int i;

	/*
	 * First, find a port entry which matches.
	 */
	for (i = 0; i < nr_uarts; i++)
		if (uart_match_port(&serial8250_ports[i].port, port))
			return &serial8250_ports[i];

	/* try line number first if still available */
	i = port->line;
	if (i < nr_uarts && serial8250_ports[i].port.type == PORT_UNKNOWN &&
			serial8250_ports[i].port.iobase == 0)
		return &serial8250_ports[i];
	/*
	 * We didn't find a matching entry, so look for the first
	 * free entry.  We look for one which hasn't been previously
	 * used (indicated by zero iobase).
	 */
	for (i = 0; i < nr_uarts; i++)
		if (serial8250_ports[i].port.type == PORT_UNKNOWN &&
		    serial8250_ports[i].port.iobase == 0)
			return &serial8250_ports[i];

	/*
	 * That also failed.  Last resort is to find any entry which
	 * doesn't have a real port associated with it.
	 */
	for (i = 0; i < nr_uarts; i++)
		if (serial8250_ports[i].port.type == PORT_UNKNOWN)
			return &serial8250_ports[i];

	return NULL;
}

/**
 *	serial8250_register_8250_port - register a serial port
 *	@up: serial port template
 *
 *	Configure the serial port specified by the request. If the
 *	port exists and is in use, it is hung up and unregistered
 *	first.
 *
 *	The port is then probed and if necessary the IRQ is autodetected
 *	If this fails an error is returned.
 *
 *	On success the port is ready to use and the line number is returned.
 */
int serial8250_register_8250_port(struct uart_8250_port *up)
{
	struct uart_8250_port *uart;
	int ret = -ENOSPC;

	if (up->port.uartclk == 0)
		return -EINVAL;

	mutex_lock(&serial_mutex);

	uart = serial8250_find_match_or_unused(&up->port);
	if (uart && uart->port.type != PORT_8250_CIR) {
		if (uart->port.dev)
			uart_remove_one_port(&serial8250_reg, &uart->port);

		uart->port.iobase       = up->port.iobase;
		uart->port.membase      = up->port.membase;
		uart->port.irq          = up->port.irq;
		uart->port.irqflags     = up->port.irqflags;
		uart->port.uartclk      = up->port.uartclk;
		uart->port.fifosize     = up->port.fifosize;
		uart->port.regshift     = up->port.regshift;
		uart->port.iotype       = up->port.iotype;
		uart->port.flags        = up->port.flags | UPF_BOOT_AUTOCONF;
		uart->bugs		= up->bugs;
		uart->port.mapbase      = up->port.mapbase;
		uart->port.mapsize      = up->port.mapsize;
		uart->port.private_data = up->port.private_data;
		uart->port.fifosize	= up->port.fifosize;
		uart->tx_loadsz		= up->tx_loadsz;
		uart->capabilities	= up->capabilities;
		uart->port.throttle	= up->port.throttle;
		uart->port.unthrottle	= up->port.unthrottle;
		uart->port.rs485_config	= up->port.rs485_config;
		uart->port.rs485	= up->port.rs485;
		uart->dma		= up->dma;

		/* Take tx_loadsz from fifosize if it wasn't set separately */
		if (uart->port.fifosize && !uart->tx_loadsz)
			uart->tx_loadsz = uart->port.fifosize;

		if (up->port.dev)
			uart->port.dev = up->port.dev;

		if (skip_txen_test)
			uart->port.flags |= UPF_NO_TXEN_TEST;

		if (up->port.flags & UPF_FIXED_TYPE)
			uart->port.type = up->port.type;

		serial8250_set_defaults(uart);

		/* Possibly override default I/O functions.  */
		if (up->port.serial_in)
			uart->port.serial_in = up->port.serial_in;
		if (up->port.serial_out)
			uart->port.serial_out = up->port.serial_out;
		if (up->port.handle_irq)
			uart->port.handle_irq = up->port.handle_irq;
		/*  Possibly override set_termios call */
		if (up->port.set_termios)
			uart->port.set_termios = up->port.set_termios;
		if (up->port.set_mctrl)
			uart->port.set_mctrl = up->port.set_mctrl;
		if (up->port.startup)
			uart->port.startup = up->port.startup;
		if (up->port.shutdown)
			uart->port.shutdown = up->port.shutdown;
		if (up->port.pm)
			uart->port.pm = up->port.pm;
		if (up->port.handle_break)
			uart->port.handle_break = up->port.handle_break;
		if (up->dl_read)
			uart->dl_read = up->dl_read;
		if (up->dl_write)
			uart->dl_write = up->dl_write;

		if (serial8250_isa_config != NULL)
			serial8250_isa_config(0, &uart->port,
					&uart->capabilities);

		ret = uart_add_one_port(&serial8250_reg, &uart->port);
		if (ret == 0)
			ret = uart->port.line;
	}
	mutex_unlock(&serial_mutex);

	return ret;
}
EXPORT_SYMBOL(serial8250_register_8250_port);

/**
 *	serial8250_unregister_port - remove a 16x50 serial port at runtime
 *	@line: serial line number
 *
 *	Remove one serial port.  This may not be called from interrupt
 *	context.  We hand the port back to the our control.
 */
void serial8250_unregister_port(int line)
{
	struct uart_8250_port *uart = &serial8250_ports[line];

	mutex_lock(&serial_mutex);
	uart_remove_one_port(&serial8250_reg, &uart->port);
	if (serial8250_isa_devs) {
		uart->port.flags &= ~UPF_BOOT_AUTOCONF;
		if (skip_txen_test)
			uart->port.flags |= UPF_NO_TXEN_TEST;
		uart->port.type = PORT_UNKNOWN;
		uart->port.dev = &serial8250_isa_devs->dev;
		uart->capabilities = 0;
		uart_add_one_port(&serial8250_reg, &uart->port);
	} else {
		uart->port.dev = NULL;
	}
	mutex_unlock(&serial_mutex);
}
EXPORT_SYMBOL(serial8250_unregister_port);

static int __init serial8250_init(void)
{
	int ret;

	serial8250_isa_init_ports();

	printk(KERN_INFO "Serial: 8250/16550 driver, "
		"%d ports, IRQ sharing %sabled\n", nr_uarts,
		share_irqs ? "en" : "dis");

#ifdef CONFIG_SPARC
	ret = sunserial_register_minors(&serial8250_reg, UART_NR);
#else
	serial8250_reg.nr = UART_NR;
	ret = uart_register_driver(&serial8250_reg);
#endif
	if (ret)
		goto out;

	ret = serial8250_pnp_init();
	if (ret)
		goto unreg_uart_drv;

	serial8250_isa_devs = platform_device_alloc("serial8250",
						    PLAT8250_DEV_LEGACY);
	if (!serial8250_isa_devs) {
		ret = -ENOMEM;
		goto unreg_pnp;
	}

	ret = platform_device_add(serial8250_isa_devs);
	if (ret)
		goto put_dev;

	serial8250_register_ports(&serial8250_reg, &serial8250_isa_devs->dev);

	ret = platform_driver_register(&serial8250_isa_driver);
	if (ret == 0)
		goto out;

	platform_device_del(serial8250_isa_devs);
put_dev:
	platform_device_put(serial8250_isa_devs);
unreg_pnp:
	serial8250_pnp_exit();
unreg_uart_drv:
#ifdef CONFIG_SPARC
	sunserial_unregister_minors(&serial8250_reg, UART_NR);
#else
	uart_unregister_driver(&serial8250_reg);
#endif
out:
	return ret;
}

static void __exit serial8250_exit(void)
{
	struct platform_device *isa_dev = serial8250_isa_devs;

	/*
	 * This tells serial8250_unregister_port() not to re-register
	 * the ports (thereby making serial8250_isa_driver permanently
	 * in use.)
	 */
	serial8250_isa_devs = NULL;

	platform_driver_unregister(&serial8250_isa_driver);
	platform_device_unregister(isa_dev);

	serial8250_pnp_exit();

#ifdef CONFIG_SPARC
	sunserial_unregister_minors(&serial8250_reg, UART_NR);
#else
	uart_unregister_driver(&serial8250_reg);
#endif
}

module_init(serial8250_init);
module_exit(serial8250_exit);

EXPORT_SYMBOL(serial8250_suspend_port);
EXPORT_SYMBOL(serial8250_resume_port);

MODULE_LICENSE("GPL");
MODULE_DESCRIPTION("Generic 8250/16x50 serial driver");

module_param(share_irqs, uint, 0644);
MODULE_PARM_DESC(share_irqs, "Share IRQs with other non-8250/16x50 devices"
	" (unsafe)");

module_param(nr_uarts, uint, 0644);
MODULE_PARM_DESC(nr_uarts, "Maximum number of UARTs supported. (1-" __MODULE_STRING(CONFIG_SERIAL_8250_NR_UARTS) ")");

module_param(skip_txen_test, uint, 0644);
MODULE_PARM_DESC(skip_txen_test, "Skip checking for the TXEN bug at init time");

#ifdef CONFIG_SERIAL_8250_RSA
module_param_array(probe_rsa, ulong, &probe_rsa_count, 0444);
MODULE_PARM_DESC(probe_rsa, "Probe I/O ports for RSA");
#endif
MODULE_ALIAS_CHARDEV_MAJOR(TTY_MAJOR);

#ifdef CONFIG_SERIAL_8250_DEPRECATED_OPTIONS
#ifndef MODULE
/* This module was renamed to 8250_core in 3.7.  Keep the old "8250" name
 * working as well for the module options so we don't break people.  We
 * need to keep the names identical and the convenient macros will happily
 * refuse to let us do that by failing the build with redefinition errors
 * of global variables.  So we stick them inside a dummy function to avoid
 * those conflicts.  The options still get parsed, and the redefined
 * MODULE_PARAM_PREFIX lets us keep the "8250." syntax alive.
 *
 * This is hacky.  I'm sorry.
 */
static void __used s8250_options(void)
{
#undef MODULE_PARAM_PREFIX
#define MODULE_PARAM_PREFIX "8250_core."

	module_param_cb(share_irqs, &param_ops_uint, &share_irqs, 0644);
	module_param_cb(nr_uarts, &param_ops_uint, &nr_uarts, 0644);
	module_param_cb(skip_txen_test, &param_ops_uint, &skip_txen_test, 0644);
#ifdef CONFIG_SERIAL_8250_RSA
	__module_param_call(MODULE_PARAM_PREFIX, probe_rsa,
		&param_array_ops, .arr = &__param_arr_probe_rsa,
		0444, -1, 0);
#endif
}
#else
MODULE_ALIAS("8250_core");
#endif
#endif<|MERGE_RESOLUTION|>--- conflicted
+++ resolved
@@ -501,17 +501,13 @@
 		p->serial_out = mem32_serial_out;
 		break;
 
-<<<<<<< HEAD
-#if defined(CONFIG_MIPS_ALCHEMY) || defined(CONFIG_SERIAL_8250_RT288X) || \
-	defined(CONFIG_TANGOX)
-=======
 	case UPIO_MEM32BE:
 		p->serial_in = mem32be_serial_in;
 		p->serial_out = mem32be_serial_out;
 		break;
 
-#if defined(CONFIG_MIPS_ALCHEMY) || defined(CONFIG_SERIAL_8250_RT288X)
->>>>>>> b953c0d2
+#if defined(CONFIG_MIPS_ALCHEMY) || defined(CONFIG_SERIAL_8250_RT288X) || \
+	defined(CONFIG_TANGOX)
 	case UPIO_AU:
 		p->serial_in = au_serial_in;
 		p->serial_out = au_serial_out;
