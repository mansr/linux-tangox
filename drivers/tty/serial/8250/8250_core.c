--- conflicted
+++ resolved
@@ -2663,16 +2663,11 @@
 
 static unsigned int serial8250_port_size(struct uart_8250_port *pt)
 {
-<<<<<<< HEAD
-	if (pt->port.iotype == UPIO_AU)
-		return 0x100;
-=======
 	if (pt->port.iotype == UPIO_AU) {
 		if (pt->port.type == PORT_RT2880)
 			return 0x100;
 		return 0x1000;
 	}
->>>>>>> b1940cd2
 	if (is_omap1_8250(pt))
 		return 0x16 << pt->port.regshift;
 
