menu "Clock Source drivers"

config CLKSRC_OF
	bool

config CLKSRC_I8253
	bool

config CLKEVT_I8253
	bool

config I8253_LOCK
	bool

config CLKBLD_I8253
	def_bool y if CLKSRC_I8253 || CLKEVT_I8253 || I8253_LOCK

config CLKSRC_MMIO
	bool

config DW_APB_TIMER
	bool

config DW_APB_TIMER_OF
	bool
	select DW_APB_TIMER
	select CLKSRC_OF

config ARMADA_370_XP_TIMER
	bool
	select CLKSRC_OF

config MESON6_TIMER
	bool
	select CLKSRC_MMIO

config ORION_TIMER
	select CLKSRC_OF
	select CLKSRC_MMIO
	bool

config SUN4I_TIMER
	select CLKSRC_MMIO
	bool

config SUN5I_HSTIMER
	select CLKSRC_MMIO
	bool

config VT8500_TIMER
	bool

config CADENCE_TTC_TIMER
	bool

config CLKSRC_NOMADIK_MTU
	bool
	depends on (ARCH_NOMADIK || ARCH_U8500)
	select CLKSRC_MMIO
	help
	  Support for Multi Timer Unit. MTU provides access
	  to multiple interrupt generating programmable
	  32-bit free running decrementing counters.

config CLKSRC_NOMADIK_MTU_SCHED_CLOCK
	bool
	depends on CLKSRC_NOMADIK_MTU
	help
	  Use the Multi Timer Unit as the sched_clock.

config CLKSRC_DBX500_PRCMU
	bool "Clocksource PRCMU Timer"
	depends on UX500_SOC_DB8500
	default y
	help
	  Use the always on PRCMU Timer as clocksource

config CLKSRC_DBX500_PRCMU_SCHED_CLOCK
	bool "Clocksource PRCMU Timer sched_clock"
	depends on (CLKSRC_DBX500_PRCMU && !CLKSRC_NOMADIK_MTU_SCHED_CLOCK)
	default y
	help
	  Use the always on PRCMU Timer as sched_clock

config CLKSRC_EFM32
	bool "Clocksource for Energy Micro's EFM32 SoCs" if !ARCH_EFM32
	depends on OF && ARM && (ARCH_EFM32 || COMPILE_TEST)
	select CLKSRC_MMIO
	default ARCH_EFM32
	help
	  Support to use the timers of EFM32 SoCs as clock source and clock
	  event device.

config ARM_ARCH_TIMER
	bool
	select CLKSRC_OF if OF

config ARM_ARCH_TIMER_EVTSTREAM
	bool "Support for ARM architected timer event stream generation"
	default y if ARM_ARCH_TIMER
	depends on ARM_ARCH_TIMER
	help
	  This option enables support for event stream generation based on
	  the ARM architected timer. It is used for waking up CPUs executing
	  the wfe instruction at a frequency represented as a power-of-2
	  divisor of the clock rate.
	  The main use of the event stream is wfe-based timeouts of userspace
	  locking implementations. It might also be useful for imposing timeout
	  on wfe to safeguard against any programming errors in case an expected
	  event is not generated.
	  This must be disabled for hardware validation purposes to detect any
	  hardware anomalies of missing events.

config ARM_GLOBAL_TIMER
	bool
	select CLKSRC_OF if OF
	help
	  This options enables support for the ARM global timer unit

config CLKSRC_ARM_GLOBAL_TIMER_SCHED_CLOCK
	bool
	depends on ARM_GLOBAL_TIMER
	default y
	help
	 Use ARM global timer clock source as sched_clock

config ATMEL_PIT
	select CLKSRC_OF if OF
	def_bool SOC_AT91SAM9 || SOC_SAMA5

config CLKSRC_METAG_GENERIC
	def_bool y if METAG
	help
	  This option enables support for the Meta per-thread timers.

config CLKSRC_EXYNOS_MCT
	def_bool y if ARCH_EXYNOS
	depends on !ARM64
	help
	  Support for Multi Core Timer controller on Exynos SoCs.

config CLKSRC_SAMSUNG_PWM
	bool
	help
	  This is a new clocksource driver for the PWM timer found in
	  Samsung S3C, S5P and Exynos SoCs, replacing an earlier driver
	  for all devicetree enabled platforms. This driver will be
	  needed only on systems that do not have the Exynos MCT available.

config FSL_FTM_TIMER
	bool
	help
	  Support for Freescale FlexTimer Module (FTM) timer.

config VF_PIT_TIMER
	bool
	help
	  Support for Period Interrupt Timer on Freescale Vybrid Family SoCs.

config SYS_SUPPORTS_SH_CMT
        bool

config MTK_TIMER
	select CLKSRC_OF
	select CLKSRC_MMIO
	bool

config SYS_SUPPORTS_SH_MTU2
        bool

config SYS_SUPPORTS_SH_TMU
        bool

config SYS_SUPPORTS_EM_STI
        bool

config SH_TIMER_CMT
	bool "Renesas CMT timer driver" if COMPILE_TEST
	depends on GENERIC_CLOCKEVENTS
	default SYS_SUPPORTS_SH_CMT
	help
	  This enables build of a clocksource and clockevent driver for
	  the Compare Match Timer (CMT) hardware available in 16/32/48-bit
	  variants on a wide range of Mobile and Automotive SoCs from Renesas.

config SH_TIMER_MTU2
	bool "Renesas MTU2 timer driver" if COMPILE_TEST
	depends on GENERIC_CLOCKEVENTS
	default SYS_SUPPORTS_SH_MTU2
	help
	  This enables build of a clockevent driver for the Multi-Function
	  Timer Pulse Unit 2 (MTU2) hardware available on SoCs from Renesas.
	  This hardware comes with 16 bit-timer registers.

config SH_TIMER_TMU
	bool "Renesas TMU timer driver" if COMPILE_TEST
	depends on GENERIC_CLOCKEVENTS
	default SYS_SUPPORTS_SH_TMU
	help
	  This enables build of a clocksource and clockevent driver for
	  the 32-bit Timer Unit (TMU) hardware available on a wide range
	  SoCs from Renesas.

config EM_TIMER_STI
	bool "Renesas STI timer driver" if COMPILE_TEST
	depends on GENERIC_CLOCKEVENTS && HAS_IOMEM
	default SYS_SUPPORTS_EM_STI
	help
	  This enables build of a clocksource and clockevent driver for
	  the 48-bit System Timer (STI) hardware available on a SoCs
	  such as EMEV2 from former NEC Electronics.

config CLKSRC_QCOM
	bool

config CLKSRC_VERSATILE
	bool "ARM Versatile (Express) reference platforms clock source"
	depends on GENERIC_SCHED_CLOCK && !ARCH_USES_GETTIMEOFFSET
	select CLKSRC_OF
	default y if MFD_VEXPRESS_SYSREG
	help
	  This option enables clock source based on free running
	  counter available in the "System Registers" block of
	  ARM Versatile, RealView and Versatile Express reference
	  platforms.

<<<<<<< HEAD
config CLKSRC_TANGOX
       bool
       select CLKSRC_OF
       select CLKSRC_MMIO
=======
config CLKSRC_MIPS_GIC
	bool
	depends on MIPS_GIC
	select CLKSRC_OF
>>>>>>> b1940cd2

endmenu<|MERGE_RESOLUTION|>--- conflicted
+++ resolved
@@ -224,16 +224,14 @@
 	  ARM Versatile, RealView and Versatile Express reference
 	  platforms.
 
-<<<<<<< HEAD
+config CLKSRC_MIPS_GIC
+	bool
+	depends on MIPS_GIC
+	select CLKSRC_OF
+
 config CLKSRC_TANGOX
        bool
        select CLKSRC_OF
        select CLKSRC_MMIO
-=======
-config CLKSRC_MIPS_GIC
-	bool
-	depends on MIPS_GIC
-	select CLKSRC_OF
->>>>>>> b1940cd2
 
 endmenu