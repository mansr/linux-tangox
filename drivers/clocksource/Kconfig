menu "Clock Source drivers"

config CLKSRC_OF
	bool

config CLKSRC_I8253
	bool

config CLKEVT_I8253
	bool

config I8253_LOCK
	bool

config CLKBLD_I8253
	def_bool y if CLKSRC_I8253 || CLKEVT_I8253 || I8253_LOCK

config CLKSRC_MMIO
	bool

config DIGICOLOR_TIMER
	bool

config DW_APB_TIMER
	bool

config DW_APB_TIMER_OF
	bool
	select DW_APB_TIMER
	select CLKSRC_OF

config ROCKCHIP_TIMER
	bool
	select CLKSRC_OF

config ARMADA_370_XP_TIMER
	bool
	select CLKSRC_OF

config MESON6_TIMER
	bool
	select CLKSRC_MMIO

config ORION_TIMER
	select CLKSRC_OF
	select CLKSRC_MMIO
	bool

config SUN4I_TIMER
	select CLKSRC_MMIO
	bool

config SUN5I_HSTIMER
	select CLKSRC_MMIO
	bool

config TEGRA_TIMER
	bool

config VT8500_TIMER
	bool

config CADENCE_TTC_TIMER
	bool

config CLKSRC_NOMADIK_MTU
	bool
	depends on (ARCH_NOMADIK || ARCH_U8500)
	select CLKSRC_MMIO
	help
	  Support for Multi Timer Unit. MTU provides access
	  to multiple interrupt generating programmable
	  32-bit free running decrementing counters.

config CLKSRC_NOMADIK_MTU_SCHED_CLOCK
	bool
	depends on CLKSRC_NOMADIK_MTU
	help
	  Use the Multi Timer Unit as the sched_clock.

config CLKSRC_DBX500_PRCMU
	bool "Clocksource PRCMU Timer"
	depends on UX500_SOC_DB8500
	default y
	help
	  Use the always on PRCMU Timer as clocksource

config CLKSRC_DBX500_PRCMU_SCHED_CLOCK
	bool "Clocksource PRCMU Timer sched_clock"
	depends on (CLKSRC_DBX500_PRCMU && !CLKSRC_NOMADIK_MTU_SCHED_CLOCK)
	default y
	help
	  Use the always on PRCMU Timer as sched_clock

config CLKSRC_EFM32
	bool "Clocksource for Energy Micro's EFM32 SoCs" if !ARCH_EFM32
	depends on OF && ARM && (ARCH_EFM32 || COMPILE_TEST)
	select CLKSRC_MMIO
	default ARCH_EFM32
	help
	  Support to use the timers of EFM32 SoCs as clock source and clock
	  event device.

config ARM_ARCH_TIMER
	bool
	select CLKSRC_OF if OF

config ARM_ARCH_TIMER_EVTSTREAM
	bool "Support for ARM architected timer event stream generation"
	default y if ARM_ARCH_TIMER
	depends on ARM_ARCH_TIMER
	help
	  This option enables support for event stream generation based on
	  the ARM architected timer. It is used for waking up CPUs executing
	  the wfe instruction at a frequency represented as a power-of-2
	  divisor of the clock rate.
	  The main use of the event stream is wfe-based timeouts of userspace
	  locking implementations. It might also be useful for imposing timeout
	  on wfe to safeguard against any programming errors in case an expected
	  event is not generated.
	  This must be disabled for hardware validation purposes to detect any
	  hardware anomalies of missing events.

config ARM_GLOBAL_TIMER
	bool
	select CLKSRC_OF if OF
	help
	  This options enables support for the ARM global timer unit

config CLKSRC_ARM_GLOBAL_TIMER_SCHED_CLOCK
	bool
	depends on ARM_GLOBAL_TIMER
	default y
	help
	 Use ARM global timer clock source as sched_clock

config ATMEL_PIT
	select CLKSRC_OF if OF
	def_bool SOC_AT91SAM9 || SOC_SAMA5

config CLKSRC_METAG_GENERIC
	def_bool y if METAG
	help
	  This option enables support for the Meta per-thread timers.

config CLKSRC_EXYNOS_MCT
	def_bool y if ARCH_EXYNOS
	depends on !ARM64
	help
	  Support for Multi Core Timer controller on Exynos SoCs.

config CLKSRC_SAMSUNG_PWM
	bool
	help
	  This is a new clocksource driver for the PWM timer found in
	  Samsung S3C, S5P and Exynos SoCs, replacing an earlier driver
	  for all devicetree enabled platforms. This driver will be
	  needed only on systems that do not have the Exynos MCT available.

config FSL_FTM_TIMER
	bool
	help
	  Support for Freescale FlexTimer Module (FTM) timer.

config VF_PIT_TIMER
	bool
	help
	  Support for Period Interrupt Timer on Freescale Vybrid Family SoCs.

config SYS_SUPPORTS_SH_CMT
        bool

config MTK_TIMER
	select CLKSRC_OF
	select CLKSRC_MMIO
	bool

config SYS_SUPPORTS_SH_MTU2
        bool

config SYS_SUPPORTS_SH_TMU
        bool

config SYS_SUPPORTS_EM_STI
        bool

config SH_TIMER_CMT
	bool "Renesas CMT timer driver" if COMPILE_TEST
	depends on GENERIC_CLOCKEVENTS
	default SYS_SUPPORTS_SH_CMT
	help
	  This enables build of a clocksource and clockevent driver for
	  the Compare Match Timer (CMT) hardware available in 16/32/48-bit
	  variants on a wide range of Mobile and Automotive SoCs from Renesas.

config SH_TIMER_MTU2
	bool "Renesas MTU2 timer driver" if COMPILE_TEST
	depends on GENERIC_CLOCKEVENTS
	default SYS_SUPPORTS_SH_MTU2
	help
	  This enables build of a clockevent driver for the Multi-Function
	  Timer Pulse Unit 2 (MTU2) hardware available on SoCs from Renesas.
	  This hardware comes with 16 bit-timer registers.

config SH_TIMER_TMU
	bool "Renesas TMU timer driver" if COMPILE_TEST
	depends on GENERIC_CLOCKEVENTS
	default SYS_SUPPORTS_SH_TMU
	help
	  This enables build of a clocksource and clockevent driver for
	  the 32-bit Timer Unit (TMU) hardware available on a wide range
	  SoCs from Renesas.

config EM_TIMER_STI
	bool "Renesas STI timer driver" if COMPILE_TEST
	depends on GENERIC_CLOCKEVENTS && HAS_IOMEM
	default SYS_SUPPORTS_EM_STI
	help
	  This enables build of a clocksource and clockevent driver for
	  the 48-bit System Timer (STI) hardware available on a SoCs
	  such as EMEV2 from former NEC Electronics.

config CLKSRC_QCOM
	bool

config CLKSRC_VERSATILE
	bool "ARM Versatile (Express) reference platforms clock source"
	depends on GENERIC_SCHED_CLOCK && !ARCH_USES_GETTIMEOFFSET
	select CLKSRC_OF
	default y if MFD_VEXPRESS_SYSREG
	help
	  This option enables clock source based on free running
	  counter available in the "System Registers" block of
	  ARM Versatile, RealView and Versatile Express reference
	  platforms.

config CLKSRC_MIPS_GIC
	bool
	depends on MIPS_GIC
	select CLKSRC_OF

<<<<<<< HEAD
config CLKSRC_TANGOX
	bool
	select CLKSRC_OF
	select CLKSRC_MMIO
	select GENERIC_SCHED_CLOCK

config TIMER_TANGOX
	bool "SMP86xx timer support"
	select CLKSRC_OF
=======
config CLKSRC_PXA
	def_bool y if ARCH_PXA || ARCH_SA1100
	select CLKSRC_OF if USE_OF
	help
	  This enables OST0 support available on PXA and SA-11x0
	  platforms.

config ASM9260_TIMER
	bool "Alphascale ASM9260 timer driver"
	depends on GENERIC_CLOCKEVENTS
	select CLKSRC_MMIO
	select CLKSRC_OF
	default y if MACH_ASM9260
	help
	  This enables build of a clocksource and clockevent driver for
	  the 32-bit System Timer hardware available on a Alphascale ASM9260.
>>>>>>> c517d838

endmenu<|MERGE_RESOLUTION|>--- conflicted
+++ resolved
@@ -239,17 +239,6 @@
 	depends on MIPS_GIC
 	select CLKSRC_OF
 
-<<<<<<< HEAD
-config CLKSRC_TANGOX
-	bool
-	select CLKSRC_OF
-	select CLKSRC_MMIO
-	select GENERIC_SCHED_CLOCK
-
-config TIMER_TANGOX
-	bool "SMP86xx timer support"
-	select CLKSRC_OF
-=======
 config CLKSRC_PXA
 	def_bool y if ARCH_PXA || ARCH_SA1100
 	select CLKSRC_OF if USE_OF
@@ -266,6 +255,15 @@
 	help
 	  This enables build of a clocksource and clockevent driver for
 	  the 32-bit System Timer hardware available on a Alphascale ASM9260.
->>>>>>> c517d838
+
+config CLKSRC_TANGOX
+	bool
+	select CLKSRC_OF
+	select CLKSRC_MMIO
+	select GENERIC_SCHED_CLOCK
+
+config TIMER_TANGOX
+	bool "SMP86xx timer support"
+	select CLKSRC_OF
 
 endmenu