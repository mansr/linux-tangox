#
# GPIO infrastructure and drivers
#

config ARCH_HAVE_CUSTOM_GPIO_H
	bool
	help
	  Selecting this config option from the architecture Kconfig allows
	  the architecture to provide a custom asm/gpio.h implementation
	  overriding the default implementations.  New uses of this are
	  strongly discouraged.

config ARCH_WANT_OPTIONAL_GPIOLIB
	bool
	help
	  Select this config option from the architecture Kconfig, if
	  it is possible to use gpiolib on the architecture, but let the
	  user decide whether to actually build it or not.
	  Select this instead of ARCH_REQUIRE_GPIOLIB, if your architecture does
	  not depend on GPIOs being available, but rather let the user
	  decide whether he needs it or not.

config ARCH_REQUIRE_GPIOLIB
	bool
	select GPIOLIB
	help
	  Platforms select gpiolib if they use this infrastructure
	  for all their GPIOs, usually starting with ones integrated
	  into SOC processors.
	  Selecting this from the architecture code will cause the gpiolib
	  code to always get built in.


menuconfig GPIOLIB
	bool "GPIO Support"
	depends on ARCH_WANT_OPTIONAL_GPIOLIB || ARCH_REQUIRE_GPIOLIB
	help
	  This enables GPIO support through the generic GPIO library.
	  You only need to enable this, if you also want to enable
	  one or more of the GPIO drivers below.

	  If unsure, say N.

if GPIOLIB

config GPIO_DEVRES
	def_bool y
	depends on HAS_IOMEM

config OF_GPIO
	def_bool y
	depends on OF

config GPIO_ACPI
	def_bool y
	depends on ACPI

config GPIOLIB_IRQCHIP
	select IRQ_DOMAIN
	bool

config DEBUG_GPIO
	bool "Debug GPIO calls"
	depends on DEBUG_KERNEL
	help
	  Say Y here to add some extra checks and diagnostics to GPIO calls.
	  These checks help ensure that GPIOs have been properly initialized
	  before they are used, and that sleeping calls are not made from
	  non-sleeping contexts.  They can make bitbanged serial protocols
	  slower.  The diagnostics help catch the type of setup errors
	  that are most common when setting up new platforms or boards.

config GPIO_SYSFS
	bool "/sys/class/gpio/... (sysfs interface)"
	depends on SYSFS
	help
	  Say Y here to add a sysfs interface for GPIOs.

	  This is mostly useful to work around omissions in a system's
	  kernel support.  Those are common in custom and semicustom
	  hardware assembled using standard kernels with a minimum of
	  custom patches.  In those cases, userspace code may import
	  a given GPIO from the kernel, if no kernel driver requested it.

	  Kernel drivers may also request that a particular GPIO be
	  exported to userspace; this can be useful when debugging.

config GPIO_GENERIC
	tristate

# put drivers in the right section, in alphabetical order

# This symbol is selected by both I2C and SPI expanders
config GPIO_MAX730X
	tristate

menu "Memory mapped GPIO drivers"

config GPIO_74XX_MMIO
	tristate "GPIO driver for 74xx-ICs with MMIO access"
	depends on OF_GPIO
	select GPIO_GENERIC
	help
	  Say yes here to support GPIO functionality for 74xx-compatible ICs
	  with MMIO access. Compatible models include:
	    1 bit:	741G125 (Input), 741G74 (Output)
	    2 bits:	742G125 (Input), 7474 (Output)
	    4 bits:	74125 (Input), 74175 (Output)
	    6 bits:	74365 (Input), 74174 (Output)
	    8 bits:	74244 (Input), 74273 (Output)
	    16 bits:	741624 (Input), 7416374 (Output)

config GPIO_ALTERA
	tristate "Altera GPIO"
	depends on OF_GPIO
	select GPIOLIB_IRQCHIP
	help
	  Say Y or M here to build support for the Altera PIO device.

	  If driver is built as a module it will be called gpio-altera.

config GPIO_AMDPT
	tristate "AMD Promontory GPIO support"
	depends on ACPI
	help
	  driver for GPIO functionality on Promontory IOHub
	  Require ACPI ASL code to enumerate as a platform device.

config GPIO_BCM_KONA
	bool "Broadcom Kona GPIO"
	depends on OF_GPIO && (ARCH_BCM_MOBILE || COMPILE_TEST)
	help
	  Turn on GPIO support for Broadcom "Kona" chips.

config GPIO_BRCMSTB
	tristate "BRCMSTB GPIO support"
	default y if ARCH_BRCMSTB
	depends on OF_GPIO && (ARCH_BRCMSTB || COMPILE_TEST)
	select GPIO_GENERIC
	select GPIOLIB_IRQCHIP
	help
	  Say yes here to enable GPIO support for Broadcom STB (BCM7XXX) SoCs.

config GPIO_CLPS711X
	tristate "CLPS711X GPIO support"
	depends on ARCH_CLPS711X || COMPILE_TEST
	select GPIO_GENERIC
	help
	  Say yes here to support GPIO on CLPS711X SoCs.

config GPIO_DAVINCI
	bool "TI Davinci/Keystone GPIO support"
	default y if ARCH_DAVINCI
	depends on ARM && (ARCH_DAVINCI || ARCH_KEYSTONE)
	help
	  Say yes here to enable GPIO support for TI Davinci/Keystone SoCs.

config GPIO_DWAPB
	tristate "Synopsys DesignWare APB GPIO driver"
	select GPIO_GENERIC
	select GENERIC_IRQ_CHIP
	help
	  Say Y or M here to build support for the Synopsys DesignWare APB
	  GPIO block.

config GPIO_EM
	tristate "Emma Mobile GPIO"
	depends on ARM && OF_GPIO
	help
	  Say yes here to support GPIO on Renesas Emma Mobile SoCs.

config GPIO_EP93XX
	def_bool y
	depends on ARCH_EP93XX
	select GPIO_GENERIC

config GPIO_ETRAXFS
	bool "Axis ETRAX FS General I/O"
	depends on CRIS || COMPILE_TEST
	depends on OF
	select GPIO_GENERIC
	select GPIOLIB_IRQCHIP
	help
	  Say yes here to support the GPIO controller on Axis ETRAX FS SoCs.

config GPIO_GE_FPGA
	bool "GE FPGA based GPIO"
	depends on GE_FPGA
	select GPIO_GENERIC
	help
	  Support for common GPIO functionality provided on some GE Single Board
	  Computers.

	  This driver provides basic support (configure as input or output, read
	  and write pin state) for GPIO implemented in a number of GE single
	  board computers.

config GPIO_GENERIC_PLATFORM
	tristate "Generic memory-mapped GPIO controller support (MMIO platform device)"
	select GPIO_GENERIC
	help
	  Say yes here to support basic platform_device memory-mapped GPIO controllers.

config GPIO_GRGPIO
	tristate "Aeroflex Gaisler GRGPIO support"
	depends on OF
	select GPIO_GENERIC
	select IRQ_DOMAIN
	help
	  Select this to support Aeroflex Gaisler GRGPIO cores from the GRLIB
	  VHDL IP core library.

config GPIO_ICH
	tristate "Intel ICH GPIO"
	depends on PCI && X86
	select MFD_CORE
	select LPC_ICH
	help
	  Say yes here to support the GPIO functionality of a number of Intel
	  ICH-based chipsets.  Currently supported devices: ICH6, ICH7, ICH8
	  ICH9, ICH10, Series 5/3400 (eg Ibex Peak), Series 6/C200 (eg
	  Cougar Point), NM10 (Tiger Point), and 3100 (Whitmore Lake).

	  If unsure, say N.

config GPIO_IOP
	tristate "Intel IOP GPIO"
	depends on ARM && (ARCH_IOP32X || ARCH_IOP33X)
	help
	  Say yes here to support the GPIO functionality of a number of Intel
	  IOP32X or IOP33X.

	  If unsure, say N.

config GPIO_LOONGSON
	bool "Loongson-2/3 GPIO support"
	depends on CPU_LOONGSON2 || CPU_LOONGSON3
	help
	  driver for GPIO functionality on Loongson-2F/3A/3B processors.

config GPIO_LPC18XX
	bool "NXP LPC18XX/43XX GPIO support"
	default y if ARCH_LPC18XX
	depends on OF_GPIO && (ARCH_LPC18XX || COMPILE_TEST)
	help
	  Select this option to enable GPIO driver for
	  NXP LPC18XX/43XX devices.

config GPIO_LYNXPOINT
	tristate "Intel Lynxpoint GPIO support"
	depends on ACPI && X86
	select GPIOLIB_IRQCHIP
	help
	  driver for GPIO functionality on Intel Lynxpoint PCH chipset
	  Requires ACPI device enumeration code to set up a platform device.

config GPIO_MB86S7X
	bool "GPIO support for Fujitsu MB86S7x Platforms"
	depends on ARCH_MB86S7X
	help
	  Say yes here to support the GPIO controller in Fujitsu MB86S70 SoCs.

config GPIO_MM_LANTIQ
	bool "Lantiq Memory mapped GPIOs"
	depends on LANTIQ && SOC_XWAY
	help
	  This enables support for memory mapped GPIOs on the External Bus Unit
	  (EBU) found on Lantiq SoCs. The gpios are output only as they are
	  created by attaching a 16bit latch to the bus.

config GPIO_MOXART
	bool "MOXART GPIO support"
	depends on ARCH_MOXART
	select GPIO_GENERIC
	help
	  Select this option to enable GPIO driver for
	  MOXA ART SoC devices.

config GPIO_MPC5200
	def_bool y
	depends on PPC_MPC52xx

config GPIO_MPC8XXX
	bool "MPC512x/MPC8xxx GPIO support"
	depends on PPC_MPC512x || PPC_MPC831x || PPC_MPC834x || PPC_MPC837x || \
		   FSL_SOC_BOOKE || PPC_86xx
	help
	  Say Y here if you're going to use hardware that connects to the
	  MPC512x/831x/834x/837x/8572/8610 GPIOs.

config GPIO_MVEBU
	def_bool y
	depends on PLAT_ORION
	depends on OF
	select GENERIC_IRQ_CHIP

config GPIO_MXC
	def_bool y
	depends on ARCH_MXC
	select GPIO_GENERIC
	select GENERIC_IRQ_CHIP

config GPIO_MXS
	def_bool y
	depends on ARCH_MXS
	select GPIO_GENERIC
	select GENERIC_IRQ_CHIP

config GPIO_OCTEON
	tristate "Cavium OCTEON GPIO"
	depends on GPIOLIB && CAVIUM_OCTEON_SOC
	default y
	help
	  Say yes here to support the on-chip GPIO lines on the OCTEON
	  family of SOCs.

config GPIO_OMAP
	tristate "TI OMAP GPIO support" if ARCH_OMAP2PLUS || COMPILE_TEST
	default y if ARCH_OMAP
	depends on ARM
	select GENERIC_IRQ_CHIP
	select GPIOLIB_IRQCHIP
	help
	  Say yes here to enable GPIO support for TI OMAP SoCs.

config GPIO_PL061
	bool "PrimeCell PL061 GPIO support"
	depends on ARM_AMBA
	select IRQ_DOMAIN
	select GPIOLIB_IRQCHIP
	help
	  Say yes here to support the PrimeCell PL061 GPIO device

config GPIO_PXA
	bool "PXA GPIO support"
	depends on ARCH_PXA || ARCH_MMP
	help
	  Say yes here to support the PXA GPIO device

config GPIO_RCAR
	tristate "Renesas R-Car GPIO"
	depends on ARCH_SHMOBILE || COMPILE_TEST
	select GPIOLIB_IRQCHIP
	help
	  Say yes here to support GPIO on Renesas R-Car SoCs.

config GPIO_SAMSUNG
	bool
	depends on PLAT_SAMSUNG
	help
	  Legacy GPIO support. Use only for platforms without support for
	  pinctrl.

config GPIO_SPEAR_SPICS
	bool "ST SPEAr13xx SPI Chip Select as GPIO support"
	depends on PLAT_SPEAR
	select GENERIC_IRQ_CHIP
	help
	  Say yes here to support ST SPEAr SPI Chip Select as GPIO device

config GPIO_STA2X11
	bool "STA2x11/ConneXt GPIO support"
	depends on MFD_STA2X11
	select GENERIC_IRQ_CHIP
	help
	  Say yes here to support the STA2x11/ConneXt GPIO device.
	  The GPIO module has 128 GPIO pins with alternate functions.

config GPIO_STP_XWAY
	bool "XWAY STP GPIOs"
	depends on SOC_XWAY
	help
	  This enables support for the Serial To Parallel (STP) unit found on
	  XWAY SoC. The STP allows the SoC to drive a shift registers cascade,
	  that can be up to 24 bit. This peripheral is aimed at driving leds.
	  Some of the gpios/leds can be auto updated by the soc with dsl and
	  phy status.

config GPIO_SYSCON
	tristate "GPIO based on SYSCON"
	depends on MFD_SYSCON && OF
	help
	  Say yes here to support GPIO functionality though SYSCON driver.

config GPIO_TB10X
	bool
	select GENERIC_IRQ_CHIP
	select OF_GPIO

<<<<<<< HEAD
config GPIO_TANGOX
	tristate "SMP86xx GPIO"
	depends on ARCH_TANGOX
	help
	  Support for Sigma Designs SMP86xx GPIO.

config GPIO_TS5500
	tristate "TS-5500 DIO blocks and compatibles"
	depends on TS5500 || COMPILE_TEST
	help
	  This driver supports Digital I/O exposed by pin blocks found on some
	  Technologic Systems platforms. It includes, but is not limited to, 3
	  blocks of the TS-5500: DIO1, DIO2 and the LCD port, and the TS-5600
	  LCD port.

=======
>>>>>>> 8005c49d
config GPIO_TZ1090
	bool "Toumaz Xenif TZ1090 GPIO support"
	depends on SOC_TZ1090
	select GENERIC_IRQ_CHIP
	default y
	help
	  Say yes here to support Toumaz Xenif TZ1090 GPIOs.

config GPIO_TZ1090_PDC
	bool "Toumaz Xenif TZ1090 PDC GPIO support"
	depends on SOC_TZ1090
	default y
	help
	  Say yes here to support Toumaz Xenif TZ1090 PDC GPIOs.

config GPIO_VF610
	def_bool y
	depends on ARCH_MXC && SOC_VF610
	select GPIOLIB_IRQCHIP
	help
	  Say yes here to support Vybrid vf610 GPIOs.

config GPIO_VR41XX
	tristate "NEC VR4100 series General-purpose I/O Uint support"
	depends on CPU_VR41XX
	help
	  Say yes here to support the NEC VR4100 series General-purpose I/O Uint

config GPIO_VX855
	tristate "VIA VX855/VX875 GPIO"
	depends on PCI
	select MFD_CORE
	select MFD_VX855
	help
	  Support access to the VX855/VX875 GPIO lines through the gpio library.

	  This driver provides common support for accessing the device,
	  additional drivers must be enabled in order to use the
	  functionality of the device.

config GPIO_XGENE
	bool "APM X-Gene GPIO controller support"
	depends on ARM64 && OF_GPIO
	help
	  This driver is to support the GPIO block within the APM X-Gene SoC
	  platform's generic flash controller. The GPIO pins are muxed with
	  the generic flash controller's address and data pins. Say yes
	  here to enable the GFC GPIO functionality.

config GPIO_XGENE_SB
	tristate "APM X-Gene GPIO standby controller support"
	depends on ARCH_XGENE && OF_GPIO
	select GPIO_GENERIC
	help
	  This driver supports the GPIO block within the APM X-Gene
	  Standby Domain. Say yes here to enable the GPIO functionality.

config GPIO_XILINX
	tristate "Xilinx GPIO support"
	depends on OF_GPIO
	help
	  Say yes here to support the Xilinx FPGA GPIO device

config GPIO_XLP
	tristate "Netlogic XLP GPIO support"
	depends on CPU_XLP && OF_GPIO
	select GPIOLIB_IRQCHIP
	help
	  This driver provides support for GPIO interface on Netlogic XLP MIPS64
	  SoCs. Currently supported XLP variants are XLP8XX, XLP3XX, XLP2XX,
	  XLP9XX and XLP5XX.

	  If unsure, say N.

config GPIO_XTENSA
	bool "Xtensa GPIO32 support"
	depends on XTENSA
	depends on HAVE_XTENSA_GPIO32
	depends on !SMP
	help
	  Say yes here to support the Xtensa internal GPIO32 IMPWIRE (input)
	  and EXPSTATE (output) ports

config GPIO_ZEVIO
	bool "LSI ZEVIO SoC memory mapped GPIOs"
	depends on ARM && OF_GPIO
	help
	  Say yes here to support the GPIO controller in LSI ZEVIO SoCs.

config GPIO_ZYNQ
	tristate "Xilinx Zynq GPIO support"
	depends on ARCH_ZYNQ || ARCH_ZYNQMP
	select GPIOLIB_IRQCHIP
	help
	  Say yes here to support Xilinx Zynq GPIO controller.

config GPIO_ZX
	bool "ZTE ZX GPIO support"
	select GPIOLIB_IRQCHIP
	help
	  Say yes here to support the GPIO device on ZTE ZX SoCs.

endmenu

menu "Port-mapped I/O GPIO drivers"
	depends on X86 # Unconditional I/O space access

config GPIO_104_IDIO_16
	tristate "ACCES 104-IDIO-16 GPIO support"
	help
	  Enables GPIO support for the ACCES 104-IDIO-16 family.

config GPIO_F7188X
	tristate "F71869, F71869A, F71882FG and F71889F GPIO support"
	help
	  This option enables support for GPIOs found on Fintek Super-I/O
	  chips F71869, F71869A, F71882FG and F71889F.

	  To compile this driver as a module, choose M here: the module will
	  be called f7188x-gpio.

config GPIO_IT87
	tristate "IT87xx GPIO support"
	help
	  Say yes here to support GPIO functionality of IT87xx Super I/O chips.

	  This driver is tested with ITE IT8728 and IT8732 Super I/O chips, and
	  supports the IT8761E Super I/O chip as well.

	  To compile this driver as a module, choose M here: the module will
	  be called gpio_it87

config GPIO_SCH
	tristate "Intel SCH/TunnelCreek/Centerton/Quark X1000 GPIO"
	depends on PCI
	select MFD_CORE
	select LPC_SCH
	help
	  Say yes here to support GPIO interface on Intel Poulsbo SCH,
	  Intel Tunnel Creek processor, Intel Centerton processor or
	  Intel Quark X1000 SoC.

	  The Intel SCH contains a total of 14 GPIO pins. Ten GPIOs are
	  powered by the core power rail and are turned off during sleep
	  modes (S3 and higher). The remaining four GPIOs are powered by
	  the Intel SCH suspend power supply. These GPIOs remain
	  active during S3. The suspend powered GPIOs can be used to wake the
	  system from the Suspend-to-RAM state.

	  The Intel Tunnel Creek processor has 5 GPIOs powered by the
	  core power rail and 9 from suspend power supply.

	  The Intel Centerton processor has a total of 30 GPIO pins.
	  Twenty-one are powered by the core power rail and 9 from the
	  suspend power supply.

	  The Intel Quark X1000 SoC has 2 GPIOs powered by the core
	  power well and 6 from the suspend power well.

config GPIO_SCH311X
	tristate "SMSC SCH311x SuperI/O GPIO"
	help
	  Driver to enable the GPIOs found on SMSC SMSC SCH3112, SCH3114 and
	  SCH3116 "Super I/O" chipsets.

	  To compile this driver as a module, choose M here: the module will
	  be called gpio-sch311x.

config GPIO_TS5500
	tristate "TS-5500 DIO blocks and compatibles"
	depends on TS5500 || COMPILE_TEST
	help
	  This driver supports Digital I/O exposed by pin blocks found on some
	  Technologic Systems platforms. It includes, but is not limited to, 3
	  blocks of the TS-5500: DIO1, DIO2 and the LCD port, and the TS-5600
	  LCD port.

endmenu

menu "I2C GPIO expanders"
	depends on I2C

config GPIO_ADP5588
	tristate "ADP5588 I2C GPIO expander"
	help
	  This option enables support for 18 GPIOs found
	  on Analog Devices ADP5588 GPIO Expanders.

config GPIO_ADP5588_IRQ
	bool "Interrupt controller support for ADP5588"
	depends on GPIO_ADP5588=y
	help
	  Say yes here to enable the adp5588 to be used as an interrupt
	  controller. It requires the driver to be built in the kernel.

config GPIO_ADNP
	tristate "Avionic Design N-bit GPIO expander"
	depends on OF_GPIO
	select GPIOLIB_IRQCHIP
	help
	  This option enables support for N GPIOs found on Avionic Design
	  I2C GPIO expanders. The register space will be extended by powers
	  of two, so the controller will need to accommodate for that. For
	  example: if a controller provides 48 pins, 6 registers will be
	  enough to represent all pins, but the driver will assume a
	  register layout for 64 pins (8 registers).

config GPIO_MAX7300
	tristate "Maxim MAX7300 GPIO expander"
	select GPIO_MAX730X
	help
	  GPIO driver for Maxim MAX7300 I2C-based GPIO expander.

config GPIO_MAX732X
	tristate "MAX7319, MAX7320-7327 I2C Port Expanders"
	help
	  Say yes here to support the MAX7319, MAX7320-7327 series of I2C
	  Port Expanders. Each IO port on these chips has a fixed role of
	  Input (designated by 'I'), Push-Pull Output ('O'), or Open-Drain
	  Input and Output (designed by 'P'). The combinations are listed
	  below:

	  8 bits:	max7319 (8I), max7320 (8O), max7321 (8P),
		  	max7322 (4I4O), max7323 (4P4O)

	  16 bits:	max7324 (8I8O), max7325 (8P8O),
		  	max7326 (4I12O), max7327 (4P12O)

	  Board setup code must specify the model to use, and the start
	  number for these GPIOs.

config GPIO_MAX732X_IRQ
	bool "Interrupt controller support for MAX732x"
	depends on GPIO_MAX732X=y
	select GPIOLIB_IRQCHIP
	help
	  Say yes here to enable the max732x to be used as an interrupt
	  controller. It requires the driver to be built in the kernel.

config GPIO_MC9S08DZ60
	bool "MX35 3DS BOARD MC9S08DZ60 GPIO functions"
	depends on I2C=y && MACH_MX35_3DS
	help
	  Select this to enable the MC9S08DZ60 GPIO driver

config GPIO_PCA953X
	tristate "PCA95[357]x, PCA9698, TCA64xx, and MAX7310 I/O ports"
	help
	  Say yes here to provide access to several register-oriented
	  SMBus I/O expanders, made mostly by NXP or TI.  Compatible
	  models include:

	  4 bits:	pca9536, pca9537

	  8 bits:	max7310, max7315, pca6107, pca9534, pca9538, pca9554,
			pca9556, pca9557, pca9574, tca6408, xra1202

	  16 bits:	max7312, max7313, pca9535, pca9539, pca9555, pca9575,
			tca6416

	  24 bits:	tca6424

	  40 bits:	pca9505, pca9698

config GPIO_PCA953X_IRQ
	bool "Interrupt controller support for PCA953x"
	depends on GPIO_PCA953X=y
	select GPIOLIB_IRQCHIP
	help
	  Say yes here to enable the pca953x to be used as an interrupt
	  controller. It requires the driver to be built in the kernel.

config GPIO_PCF857X
	tristate "PCF857x, PCA{85,96}7x, and MAX732[89] I2C GPIO expanders"
	select GPIOLIB_IRQCHIP
	select IRQ_DOMAIN
	help
	  Say yes here to provide access to most "quasi-bidirectional" I2C
	  GPIO expanders used for additional digital outputs or inputs.
	  Most of these parts are from NXP, though TI is a second source for
	  some of them.  Compatible models include:

	  8 bits:   pcf8574, pcf8574a, pca8574, pca8574a,
	            pca9670, pca9672, pca9674, pca9674a,
	  	    max7328, max7329

	  16 bits:  pcf8575, pcf8575c, pca8575,
	            pca9671, pca9673, pca9675

	  Your board setup code will need to declare the expanders in
	  use, and assign numbers to the GPIOs they expose.  Those GPIOs
	  can then be used from drivers and other kernel code, just like
	  other GPIOs, but only accessible from task contexts.

	  This driver provides an in-kernel interface to those GPIOs using
	  platform-neutral GPIO calls.

config GPIO_SX150X
	bool "Semtech SX150x I2C GPIO expander"
	depends on I2C=y
	select GPIOLIB_IRQCHIP
	default n
	help
	  Say yes here to provide support for Semtech SX150-series I2C
	  GPIO expanders. Compatible models include:

	  8 bits:  sx1508q
	  16 bits: sx1509q

endmenu

menu "MFD GPIO expanders"

config GPIO_ADP5520
	tristate "GPIO Support for ADP5520 PMIC"
	depends on PMIC_ADP5520
	help
	  This option enables support for on-chip GPIO found
	  on Analog Devices ADP5520 PMICs.

config GPIO_ARIZONA
	tristate "Wolfson Microelectronics Arizona class devices"
	depends on MFD_ARIZONA
	help
	  Support for GPIOs on Wolfson Arizona class devices.

config GPIO_CRYSTAL_COVE
	tristate "GPIO support for Crystal Cove PMIC"
	depends on INTEL_SOC_PMIC
	select GPIOLIB_IRQCHIP
	help
	  Support for GPIO pins on Crystal Cove PMIC.

	  Say Yes if you have a Intel SoC based tablet with Crystal Cove PMIC
	  inside.

	  This driver can also be built as a module. If so, the module will be
	  called gpio-crystalcove.

config GPIO_CS5535
	tristate "AMD CS5535/CS5536 GPIO support"
	depends on MFD_CS5535
	help
	  The AMD CS5535 and CS5536 southbridges support 28 GPIO pins that
	  can be used for quite a number of things.  The CS5535/6 is found on
	  AMD Geode and Lemote Yeeloong devices.

	  If unsure, say N.

config GPIO_DA9052
	tristate "Dialog DA9052 GPIO"
	depends on PMIC_DA9052
	help
	  Say yes here to enable the GPIO driver for the DA9052 chip.

config GPIO_DA9055
	tristate "Dialog Semiconductor DA9055 GPIO"
	depends on MFD_DA9055
	help
	  Say yes here to enable the GPIO driver for the DA9055 chip.

	  The Dialog DA9055 PMIC chip has 3 GPIO pins that can be
	  be controller by this driver.

	  If driver is built as a module it will be called gpio-da9055.

config GPIO_DLN2
	tristate "Diolan DLN2 GPIO support"
	depends on MFD_DLN2
	select GPIOLIB_IRQCHIP

	help
	  Select this option to enable GPIO driver for the Diolan DLN2
	  board.

	  This driver can also be built as a module. If so, the module
	  will be called gpio-dln2.

config GPIO_JANZ_TTL
	tristate "Janz VMOD-TTL Digital IO Module"
	depends on MFD_JANZ_CMODIO
	help
	  This enables support for the Janz VMOD-TTL Digital IO module.
	  This driver provides support for driving the pins in output
	  mode only. Input mode is not supported.

config GPIO_KEMPLD
	tristate "Kontron ETX / COMexpress GPIO"
	depends on MFD_KEMPLD
	help
	  This enables support for the PLD GPIO interface on some Kontron ETX
	  and COMexpress (ETXexpress) modules.

	  This driver can also be built as a module. If so, the module will be
	  called gpio-kempld.

config GPIO_LP3943
	tristate "TI/National Semiconductor LP3943 GPIO expander"
	depends on MFD_LP3943
	help
	  GPIO driver for LP3943 MFD.
	  LP3943 can be used as a GPIO expander which provides up to 16 GPIOs.
	  Open drain outputs are required for this usage.

config GPIO_MSIC
	bool "Intel MSIC mixed signal gpio support"
	depends on MFD_INTEL_MSIC
	help
	  Enable support for GPIO on intel MSIC controllers found in
	  intel MID devices

config GPIO_PALMAS
	bool "TI PALMAS series PMICs GPIO"
	depends on MFD_PALMAS
	help
	  Select this option to enable GPIO driver for the TI PALMAS
	  series chip family.

config GPIO_RC5T583
	bool "RICOH RC5T583 GPIO"
	depends on MFD_RC5T583
	help
	  Select this option to enable GPIO driver for the Ricoh RC5T583
	  chip family.
	  This driver provides the support for driving/reading the gpio pins
	  of RC5T583 device through standard gpio library.

config GPIO_STMPE
	bool "STMPE GPIOs"
	depends on MFD_STMPE
	depends on OF_GPIO
	select GPIOLIB_IRQCHIP
	help
	  This enables support for the GPIOs found on the STMPE I/O
	  Expanders.

config GPIO_TC3589X
	bool "TC3589X GPIOs"
	depends on MFD_TC3589X
	depends on OF_GPIO
	select GPIOLIB_IRQCHIP
	help
	  This enables support for the GPIOs found on the TC3589X
	  I/O Expander.

config GPIO_TIMBERDALE
	bool "Support for timberdale GPIO IP"
	depends on MFD_TIMBERDALE
	---help---
	Add support for the GPIO IP in the timberdale FPGA.

config GPIO_TPS6586X
	bool "TPS6586X GPIO"
	depends on MFD_TPS6586X
	help
	  Select this option to enable GPIO driver for the TPS6586X
	  chip family.

config GPIO_TPS65910
	bool "TPS65910 GPIO"
	depends on MFD_TPS65910
	help
	  Select this option to enable GPIO driver for the TPS65910
	  chip family.

config GPIO_TPS65912
	tristate "TI TPS65912 GPIO"
	depends on (MFD_TPS65912_I2C || MFD_TPS65912_SPI)
	help
	  This driver supports TPS65912 gpio chip

config GPIO_TWL4030
	tristate "TWL4030, TWL5030, and TPS659x0 GPIOs"
	depends on TWL4030_CORE
	help
	  Say yes here to access the GPIO signals of various multi-function
	  power management chips from Texas Instruments.

config GPIO_TWL6040
	tristate "TWL6040 GPO"
	depends on TWL6040_CORE
	help
	  Say yes here to access the GPO signals of twl6040
	  audio chip from Texas Instruments.

config GPIO_UCB1400
	tristate "Philips UCB1400 GPIO"
	depends on UCB1400_CORE
	help
	  This enables support for the Philips UCB1400 GPIO pins.
	  The UCB1400 is an AC97 audio codec.

config GPIO_WM831X
	tristate "WM831x GPIOs"
	depends on MFD_WM831X
	help
	  Say yes here to access the GPIO signals of WM831x power management
	  chips from Wolfson Microelectronics.

config GPIO_WM8350
	tristate "WM8350 GPIOs"
	depends on MFD_WM8350
	help
	  Say yes here to access the GPIO signals of WM8350 power management
	  chips from Wolfson Microelectronics.

config GPIO_WM8994
	tristate "WM8994 GPIOs"
	depends on MFD_WM8994
	help
	  Say yes here to access the GPIO signals of WM8994 audio hub
	  CODECs from Wolfson Microelectronics.

endmenu

menu "PCI GPIO expanders"
	depends on PCI

config GPIO_AMD8111
	tristate "AMD 8111 GPIO driver"
	depends on PCI
	help
	  The AMD 8111 south bridge contains 32 GPIO pins which can be used.

	  Note, that usually system firmware/ACPI handles GPIO pins on their
	  own and users might easily break their systems with uncarefull usage
	  of this driver!

	  If unsure, say N

config GPIO_BT8XX
	tristate "BT8XX GPIO abuser"
	depends on PCI && VIDEO_BT848=n
	help
	  The BT8xx frame grabber chip has 24 GPIO pins that can be abused
	  as a cheap PCI GPIO card.

	  This chip can be found on Miro, Hauppauge and STB TV-cards.

	  The card needs to be physically altered for using it as a
	  GPIO card. For more information on how to build a GPIO card
	  from a BT8xx TV card, see the documentation file at
	  Documentation/bt8xxgpio.txt

	  If unsure, say N.

config GPIO_INTEL_MID
	bool "Intel Mid GPIO support"
	depends on PCI && X86
	select GPIOLIB_IRQCHIP
	help
	  Say Y here to support Intel Mid GPIO.

config GPIO_ML_IOH
	tristate "OKI SEMICONDUCTOR ML7213 IOH GPIO support"
	depends on PCI
	select GENERIC_IRQ_CHIP
	help
	  ML7213 is companion chip for Intel Atom E6xx series.
	  This driver can be used for OKI SEMICONDUCTOR ML7213 IOH(Input/Output
	  Hub) which is for IVI(In-Vehicle Infotainment) use.
	  This driver can access the IOH's GPIO device.

config GPIO_PCH
	tristate "Intel EG20T PCH/LAPIS Semiconductor IOH(ML7223/ML7831) GPIO"
	depends on PCI && (X86_32 || COMPILE_TEST)
	select GENERIC_IRQ_CHIP
	help
	  This driver is for PCH(Platform controller Hub) GPIO of Intel Topcliff
	  which is an IOH(Input/Output Hub) for x86 embedded processor.
	  This driver can access PCH GPIO device.

	  This driver also can be used for LAPIS Semiconductor IOH(Input/
	  Output Hub), ML7223 and ML7831.
	  ML7223 IOH is for MP(Media Phone) use.
	  ML7831 IOH is for general purpose use.
	  ML7223/ML7831 is companion chip for Intel Atom E6xx series.
	  ML7223/ML7831 is completely compatible for Intel EG20T PCH.

config GPIO_RDC321X
	tristate "RDC R-321x GPIO support"
	depends on PCI
	select MFD_CORE
	select MFD_RDC321X
	help
	  Support for the RDC R321x SoC GPIOs over southbridge
	  PCI configuration space.

config GPIO_SODAVILLE
	bool "Intel Sodaville GPIO support"
	depends on X86 && PCI && OF
	select GPIO_GENERIC
	select GENERIC_IRQ_CHIP
	help
	  Say Y here to support Intel Sodaville GPIO.

endmenu

menu "SPI GPIO expanders"
	depends on SPI_MASTER

config GPIO_74X164
	tristate "74x164 serial-in/parallel-out 8-bits shift register"
	depends on OF
	help
	  Driver for 74x164 compatible serial-in/parallel-out 8-outputs
	  shift registers. This driver can be used to provide access
	  to more gpio outputs.

config GPIO_MAX7301
	tristate "Maxim MAX7301 GPIO expander"
	select GPIO_MAX730X
	help
	  GPIO driver for Maxim MAX7301 SPI-based GPIO expander.

config GPIO_MC33880
	tristate "Freescale MC33880 high-side/low-side switch"
	help
	  SPI driver for Freescale MC33880 high-side/low-side switch.
	  This provides GPIO interface supporting inputs and outputs.

endmenu

menu "SPI or I2C GPIO expanders"
	depends on (SPI_MASTER && !I2C) || I2C

config GPIO_MCP23S08
	tristate "Microchip MCP23xxx I/O expander"
	help
	  SPI/I2C driver for Microchip MCP23S08/MCP23S17/MCP23008/MCP23017
	  I/O expanders.
	  This provides a GPIO interface supporting inputs and outputs.
	  The I2C versions of the chips can be used as interrupt-controller.

endmenu

menu "USB GPIO expanders"
	depends on USB

config GPIO_VIPERBOARD
	tristate "Viperboard GPIO a & b support"
	depends on MFD_VIPERBOARD && USB
	help
	  Say yes here to access the GPIO signals of Nano River
	  Technologies Viperboard. There are two GPIO chips on the
	  board: gpioa and gpiob.
          See viperboard API specification and Nano
          River Tech's viperboard.h for detailed meaning
          of the module parameters.

endmenu

endif<|MERGE_RESOLUTION|>--- conflicted
+++ resolved
@@ -387,24 +387,12 @@
 	select GENERIC_IRQ_CHIP
 	select OF_GPIO
 
-<<<<<<< HEAD
 config GPIO_TANGOX
 	tristate "SMP86xx GPIO"
 	depends on ARCH_TANGOX
 	help
 	  Support for Sigma Designs SMP86xx GPIO.
 
-config GPIO_TS5500
-	tristate "TS-5500 DIO blocks and compatibles"
-	depends on TS5500 || COMPILE_TEST
-	help
-	  This driver supports Digital I/O exposed by pin blocks found on some
-	  Technologic Systems platforms. It includes, but is not limited to, 3
-	  blocks of the TS-5500: DIO1, DIO2 and the LCD port, and the TS-5600
-	  LCD port.
-
-=======
->>>>>>> 8005c49d
 config GPIO_TZ1090
 	bool "Toumaz Xenif TZ1090 GPIO support"
 	depends on SOC_TZ1090
