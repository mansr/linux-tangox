--- conflicted
+++ resolved
@@ -965,11 +965,7 @@
 
 config I2C_XLR
 	tristate "Netlogic XLR and Sigma Designs I2C support"
-<<<<<<< HEAD
 	depends on CPU_XLR || ARCH_TANGO
-=======
-	depends on CPU_XLR || ARCH_TANGOX
->>>>>>> b562e44f
 	help
 	  This driver enables support for the on-chip I2C interface of
 	  the Netlogic XLR/XLS MIPS processors and Sigma Designs SOCs.
