/*
 *	PCI Bus Services, see include/linux/pci.h for further explanation.
 *
 *	Copyright 1993 -- 1997 Drew Eckhardt, Frederic Potter,
 *	David Mosberger-Tang
 *
 *	Copyright 1997 -- 2000 Martin Mares <mj@ucw.cz>
 */

#include <linux/kernel.h>
#include <linux/delay.h>
#include <linux/init.h>
#include <linux/pci.h>
#include <linux/pm.h>
#include <linux/slab.h>
#include <linux/module.h>
#include <linux/spinlock.h>
#include <linux/string.h>
#include <linux/log2.h>
#include <linux/pci-aspm.h>
#include <linux/pm_wakeup.h>
#include <linux/interrupt.h>
#include <linux/device.h>
#include <linux/pm_runtime.h>
#include <asm-generic/pci-bridge.h>
#include <asm/setup.h>
#include "pci.h"

const char *pci_power_names[] = {
	"error", "D0", "D1", "D2", "D3hot", "D3cold", "unknown",
};
EXPORT_SYMBOL_GPL(pci_power_names);

int isa_dma_bridge_buggy;
EXPORT_SYMBOL(isa_dma_bridge_buggy);

int pci_pci_problems;
EXPORT_SYMBOL(pci_pci_problems);

unsigned int pci_pm_d3_delay;

static void pci_pme_list_scan(struct work_struct *work);

static LIST_HEAD(pci_pme_list);
static DEFINE_MUTEX(pci_pme_list_mutex);
static DECLARE_DELAYED_WORK(pci_pme_work, pci_pme_list_scan);

struct pci_pme_device {
	struct list_head list;
	struct pci_dev *dev;
};

#define PME_TIMEOUT 1000 /* How long between PME checks */

static void pci_dev_d3_sleep(struct pci_dev *dev)
{
	unsigned int delay = dev->d3_delay;

	if (delay < pci_pm_d3_delay)
		delay = pci_pm_d3_delay;

	msleep(delay);
}

#ifdef CONFIG_PCI_DOMAINS
int pci_domains_supported = 1;
#endif

#define DEFAULT_CARDBUS_IO_SIZE		(256)
#define DEFAULT_CARDBUS_MEM_SIZE	(64*1024*1024)
/* pci=cbmemsize=nnM,cbiosize=nn can override this */
unsigned long pci_cardbus_io_size = DEFAULT_CARDBUS_IO_SIZE;
unsigned long pci_cardbus_mem_size = DEFAULT_CARDBUS_MEM_SIZE;

#define DEFAULT_HOTPLUG_IO_SIZE		(256)
#define DEFAULT_HOTPLUG_MEM_SIZE	(2*1024*1024)
/* pci=hpmemsize=nnM,hpiosize=nn can override this */
unsigned long pci_hotplug_io_size  = DEFAULT_HOTPLUG_IO_SIZE;
unsigned long pci_hotplug_mem_size = DEFAULT_HOTPLUG_MEM_SIZE;

enum pcie_bus_config_types pcie_bus_config = PCIE_BUS_TUNE_OFF;

/*
 * The default CLS is used if arch didn't set CLS explicitly and not
 * all pci devices agree on the same value.  Arch can override either
 * the dfl or actual value as it sees fit.  Don't forget this is
 * measured in 32-bit words, not bytes.
 */
u8 pci_dfl_cache_line_size __devinitdata = L1_CACHE_BYTES >> 2;
u8 pci_cache_line_size;

/*
 * If we set up a device for bus mastering, we need to check the latency
 * timer as certain BIOSes forget to set it properly.
 */
unsigned int pcibios_max_latency = 255;

/* If set, the PCIe ARI capability will not be used. */
static bool pcie_ari_disabled;

/**
 * pci_bus_max_busnr - returns maximum PCI bus number of given bus' children
 * @bus: pointer to PCI bus structure to search
 *
 * Given a PCI bus, returns the highest PCI bus number present in the set
 * including the given PCI bus and its list of child PCI buses.
 */
unsigned char pci_bus_max_busnr(struct pci_bus* bus)
{
	struct list_head *tmp;
	unsigned char max, n;

	max = bus->busn_res.end;
	list_for_each(tmp, &bus->children) {
		n = pci_bus_max_busnr(pci_bus_b(tmp));
		if(n > max)
			max = n;
	}
	return max;
}
EXPORT_SYMBOL_GPL(pci_bus_max_busnr);

#ifdef CONFIG_HAS_IOMEM
void __iomem *pci_ioremap_bar(struct pci_dev *pdev, int bar)
{
	/*
	 * Make sure the BAR is actually a memory resource, not an IO resource
	 */
	if (!(pci_resource_flags(pdev, bar) & IORESOURCE_MEM)) {
		WARN_ON(1);
		return NULL;
	}
	return ioremap_nocache(pci_resource_start(pdev, bar),
				     pci_resource_len(pdev, bar));
}
EXPORT_SYMBOL_GPL(pci_ioremap_bar);
#endif

#define PCI_FIND_CAP_TTL	48

static int __pci_find_next_cap_ttl(struct pci_bus *bus, unsigned int devfn,
				   u8 pos, int cap, int *ttl)
{
	u8 id;

	while ((*ttl)--) {
		pci_bus_read_config_byte(bus, devfn, pos, &pos);
		if (pos < 0x40)
			break;
		pos &= ~3;
		pci_bus_read_config_byte(bus, devfn, pos + PCI_CAP_LIST_ID,
					 &id);
		if (id == 0xff)
			break;
		if (id == cap)
			return pos;
		pos += PCI_CAP_LIST_NEXT;
	}
	return 0;
}

static int __pci_find_next_cap(struct pci_bus *bus, unsigned int devfn,
			       u8 pos, int cap)
{
	int ttl = PCI_FIND_CAP_TTL;

	return __pci_find_next_cap_ttl(bus, devfn, pos, cap, &ttl);
}

int pci_find_next_capability(struct pci_dev *dev, u8 pos, int cap)
{
	return __pci_find_next_cap(dev->bus, dev->devfn,
				   pos + PCI_CAP_LIST_NEXT, cap);
}
EXPORT_SYMBOL_GPL(pci_find_next_capability);

static int __pci_bus_find_cap_start(struct pci_bus *bus,
				    unsigned int devfn, u8 hdr_type)
{
	u16 status;

	pci_bus_read_config_word(bus, devfn, PCI_STATUS, &status);
	if (!(status & PCI_STATUS_CAP_LIST))
		return 0;

	switch (hdr_type) {
	case PCI_HEADER_TYPE_NORMAL:
	case PCI_HEADER_TYPE_BRIDGE:
		return PCI_CAPABILITY_LIST;
	case PCI_HEADER_TYPE_CARDBUS:
		return PCI_CB_CAPABILITY_LIST;
	default:
		return 0;
	}

	return 0;
}

/**
 * pci_find_capability - query for devices' capabilities 
 * @dev: PCI device to query
 * @cap: capability code
 *
 * Tell if a device supports a given PCI capability.
 * Returns the address of the requested capability structure within the
 * device's PCI configuration space or 0 in case the device does not
 * support it.  Possible values for @cap:
 *
 *  %PCI_CAP_ID_PM           Power Management 
 *  %PCI_CAP_ID_AGP          Accelerated Graphics Port 
 *  %PCI_CAP_ID_VPD          Vital Product Data 
 *  %PCI_CAP_ID_SLOTID       Slot Identification 
 *  %PCI_CAP_ID_MSI          Message Signalled Interrupts
 *  %PCI_CAP_ID_CHSWP        CompactPCI HotSwap 
 *  %PCI_CAP_ID_PCIX         PCI-X
 *  %PCI_CAP_ID_EXP          PCI Express
 */
int pci_find_capability(struct pci_dev *dev, int cap)
{
	int pos;

	pos = __pci_bus_find_cap_start(dev->bus, dev->devfn, dev->hdr_type);
	if (pos)
		pos = __pci_find_next_cap(dev->bus, dev->devfn, pos, cap);

	return pos;
}

/**
 * pci_bus_find_capability - query for devices' capabilities 
 * @bus:   the PCI bus to query
 * @devfn: PCI device to query
 * @cap:   capability code
 *
 * Like pci_find_capability() but works for pci devices that do not have a
 * pci_dev structure set up yet. 
 *
 * Returns the address of the requested capability structure within the
 * device's PCI configuration space or 0 in case the device does not
 * support it.
 */
int pci_bus_find_capability(struct pci_bus *bus, unsigned int devfn, int cap)
{
	int pos;
	u8 hdr_type;

	pci_bus_read_config_byte(bus, devfn, PCI_HEADER_TYPE, &hdr_type);

	pos = __pci_bus_find_cap_start(bus, devfn, hdr_type & 0x7f);
	if (pos)
		pos = __pci_find_next_cap(bus, devfn, pos, cap);

	return pos;
}

/**
<<<<<<< HEAD
 * pci_find_ext_capability - Find an extended capability
=======
 * pci_pcie_cap2 - query for devices' PCI_CAP_ID_EXP v2 capability structure
 * @dev: PCI device to check
 *
 * Like pci_pcie_cap() but also checks that the PCIe capability version is
 * >= 2.  Note that v1 capability structures could be sparse in that not
 * all register fields were required.  v2 requires the entire structure to
 * be present size wise, while still allowing for non-implemented registers
 * to exist but they must be hardwired to 0.
 *
 * Due to the differences in the versions of capability structures, one
 * must be careful not to try and access non-existant registers that may
 * exist in early versions - v1 - of Express devices.
 *
 * Returns the offset of the PCIe capability structure as long as the
 * capability version is >= 2; otherwise 0 is returned.
 */
static int pci_pcie_cap2(struct pci_dev *dev)
{
	u16 flags;
	int pos;

	pos = pci_pcie_cap(dev);
	if (pos) {
		pci_read_config_word(dev, pos + PCI_EXP_FLAGS, &flags);
		if ((flags & PCI_EXP_FLAGS_VERS) < 2)
			pos = 0;
	}

	return pos;
}

/**
 * pci_find_next_ext_capability - Find an extended capability
>>>>>>> defb9446
 * @dev: PCI device to query
 * @start: address at which to start looking (0 to start at beginning of list)
 * @cap: capability code
 *
 * Returns the address of the next matching extended capability structure
 * within the device's PCI configuration space or 0 if the device does
 * not support it.  Some capabilities can occur several times, e.g., the
 * vendor-specific capability, and this provides a way to find them all.
 */
int pci_find_next_ext_capability(struct pci_dev *dev, int start, int cap)
{
	u32 header;
	int ttl;
	int pos = PCI_CFG_SPACE_SIZE;

	/* minimum 8 bytes per capability */
	ttl = (PCI_CFG_SPACE_EXP_SIZE - PCI_CFG_SPACE_SIZE) / 8;

	if (dev->cfg_size <= PCI_CFG_SPACE_SIZE)
		return 0;

	if (start)
		pos = start;

	if (pci_read_config_dword(dev, pos, &header) != PCIBIOS_SUCCESSFUL)
		return 0;

	/*
	 * If we have no capabilities, this is indicated by cap ID,
	 * cap version and next pointer all being 0.
	 */
	if (header == 0)
		return 0;

	while (ttl-- > 0) {
		if (PCI_EXT_CAP_ID(header) == cap && pos != start)
			return pos;

		pos = PCI_EXT_CAP_NEXT(header);
		if (pos < PCI_CFG_SPACE_SIZE)
			break;

		if (pci_read_config_dword(dev, pos, &header) != PCIBIOS_SUCCESSFUL)
			break;
	}

	return 0;
}
EXPORT_SYMBOL_GPL(pci_find_next_ext_capability);

/**
 * pci_find_ext_capability - Find an extended capability
 * @dev: PCI device to query
 * @cap: capability code
 *
 * Returns the address of the requested extended capability structure
 * within the device's PCI configuration space or 0 if the device does
 * not support it.  Possible values for @cap:
 *
 *  %PCI_EXT_CAP_ID_ERR		Advanced Error Reporting
 *  %PCI_EXT_CAP_ID_VC		Virtual Channel
 *  %PCI_EXT_CAP_ID_DSN		Device Serial Number
 *  %PCI_EXT_CAP_ID_PWR		Power Budgeting
 */
int pci_find_ext_capability(struct pci_dev *dev, int cap)
{
	return pci_find_next_ext_capability(dev, 0, cap);
}
EXPORT_SYMBOL_GPL(pci_find_ext_capability);

static int __pci_find_next_ht_cap(struct pci_dev *dev, int pos, int ht_cap)
{
	int rc, ttl = PCI_FIND_CAP_TTL;
	u8 cap, mask;

	if (ht_cap == HT_CAPTYPE_SLAVE || ht_cap == HT_CAPTYPE_HOST)
		mask = HT_3BIT_CAP_MASK;
	else
		mask = HT_5BIT_CAP_MASK;

	pos = __pci_find_next_cap_ttl(dev->bus, dev->devfn, pos,
				      PCI_CAP_ID_HT, &ttl);
	while (pos) {
		rc = pci_read_config_byte(dev, pos + 3, &cap);
		if (rc != PCIBIOS_SUCCESSFUL)
			return 0;

		if ((cap & mask) == ht_cap)
			return pos;

		pos = __pci_find_next_cap_ttl(dev->bus, dev->devfn,
					      pos + PCI_CAP_LIST_NEXT,
					      PCI_CAP_ID_HT, &ttl);
	}

	return 0;
}
/**
 * pci_find_next_ht_capability - query a device's Hypertransport capabilities
 * @dev: PCI device to query
 * @pos: Position from which to continue searching
 * @ht_cap: Hypertransport capability code
 *
 * To be used in conjunction with pci_find_ht_capability() to search for
 * all capabilities matching @ht_cap. @pos should always be a value returned
 * from pci_find_ht_capability().
 *
 * NB. To be 100% safe against broken PCI devices, the caller should take
 * steps to avoid an infinite loop.
 */
int pci_find_next_ht_capability(struct pci_dev *dev, int pos, int ht_cap)
{
	return __pci_find_next_ht_cap(dev, pos + PCI_CAP_LIST_NEXT, ht_cap);
}
EXPORT_SYMBOL_GPL(pci_find_next_ht_capability);

/**
 * pci_find_ht_capability - query a device's Hypertransport capabilities
 * @dev: PCI device to query
 * @ht_cap: Hypertransport capability code
 *
 * Tell if a device supports a given Hypertransport capability.
 * Returns an address within the device's PCI configuration space
 * or 0 in case the device does not support the request capability.
 * The address points to the PCI capability, of type PCI_CAP_ID_HT,
 * which has a Hypertransport capability matching @ht_cap.
 */
int pci_find_ht_capability(struct pci_dev *dev, int ht_cap)
{
	int pos;

	pos = __pci_bus_find_cap_start(dev->bus, dev->devfn, dev->hdr_type);
	if (pos)
		pos = __pci_find_next_ht_cap(dev, pos, ht_cap);

	return pos;
}
EXPORT_SYMBOL_GPL(pci_find_ht_capability);

/**
 * pci_find_parent_resource - return resource region of parent bus of given region
 * @dev: PCI device structure contains resources to be searched
 * @res: child resource record for which parent is sought
 *
 *  For given resource region of given device, return the resource
 *  region of parent bus the given region is contained in or where
 *  it should be allocated from.
 */
struct resource *
pci_find_parent_resource(const struct pci_dev *dev, struct resource *res)
{
	const struct pci_bus *bus = dev->bus;
	int i;
	struct resource *best = NULL, *r;

	pci_bus_for_each_resource(bus, r, i) {
		if (!r)
			continue;
		if (res->start && !(res->start >= r->start && res->end <= r->end))
			continue;	/* Not contained */
		if ((res->flags ^ r->flags) & (IORESOURCE_IO | IORESOURCE_MEM))
			continue;	/* Wrong type */
		if (!((res->flags ^ r->flags) & IORESOURCE_PREFETCH))
			return r;	/* Exact match */
		/* We can't insert a non-prefetch resource inside a prefetchable parent .. */
		if (r->flags & IORESOURCE_PREFETCH)
			continue;
		/* .. but we can put a prefetchable resource inside a non-prefetchable one */
		if (!best)
			best = r;
	}
	return best;
}

/**
 * pci_restore_bars - restore a devices BAR values (e.g. after wake-up)
 * @dev: PCI device to have its BARs restored
 *
 * Restore the BAR values for a given device, so as to make it
 * accessible by its driver.
 */
static void
pci_restore_bars(struct pci_dev *dev)
{
	int i;

	for (i = 0; i < PCI_BRIDGE_RESOURCES; i++)
		pci_update_resource(dev, i);
}

static struct pci_platform_pm_ops *pci_platform_pm;

int pci_set_platform_pm(struct pci_platform_pm_ops *ops)
{
	if (!ops->is_manageable || !ops->set_state || !ops->choose_state
	    || !ops->sleep_wake || !ops->can_wakeup)
		return -EINVAL;
	pci_platform_pm = ops;
	return 0;
}

static inline bool platform_pci_power_manageable(struct pci_dev *dev)
{
	return pci_platform_pm ? pci_platform_pm->is_manageable(dev) : false;
}

static inline int platform_pci_set_power_state(struct pci_dev *dev,
                                                pci_power_t t)
{
	return pci_platform_pm ? pci_platform_pm->set_state(dev, t) : -ENOSYS;
}

static inline pci_power_t platform_pci_choose_state(struct pci_dev *dev)
{
	return pci_platform_pm ?
			pci_platform_pm->choose_state(dev) : PCI_POWER_ERROR;
}

static inline bool platform_pci_can_wakeup(struct pci_dev *dev)
{
	return pci_platform_pm ? pci_platform_pm->can_wakeup(dev) : false;
}

static inline int platform_pci_sleep_wake(struct pci_dev *dev, bool enable)
{
	return pci_platform_pm ?
			pci_platform_pm->sleep_wake(dev, enable) : -ENODEV;
}

static inline int platform_pci_run_wake(struct pci_dev *dev, bool enable)
{
	return pci_platform_pm ?
			pci_platform_pm->run_wake(dev, enable) : -ENODEV;
}

/**
 * pci_raw_set_power_state - Use PCI PM registers to set the power state of
 *                           given PCI device
 * @dev: PCI device to handle.
 * @state: PCI power state (D0, D1, D2, D3hot) to put the device into.
 *
 * RETURN VALUE:
 * -EINVAL if the requested state is invalid.
 * -EIO if device does not support PCI PM or its PM capabilities register has a
 * wrong version, or device doesn't support the requested state.
 * 0 if device already is in the requested state.
 * 0 if device's power state has been successfully changed.
 */
static int pci_raw_set_power_state(struct pci_dev *dev, pci_power_t state)
{
	u16 pmcsr;
	bool need_restore = false;

	/* Check if we're already there */
	if (dev->current_state == state)
		return 0;

	if (!dev->pm_cap)
		return -EIO;

	if (state < PCI_D0 || state > PCI_D3hot)
		return -EINVAL;

	/* Validate current state:
	 * Can enter D0 from any state, but if we can only go deeper 
	 * to sleep if we're already in a low power state
	 */
	if (state != PCI_D0 && dev->current_state <= PCI_D3cold
	    && dev->current_state > state) {
		dev_err(&dev->dev, "invalid power transition "
			"(from state %d to %d)\n", dev->current_state, state);
		return -EINVAL;
	}

	/* check if this device supports the desired state */
	if ((state == PCI_D1 && !dev->d1_support)
	   || (state == PCI_D2 && !dev->d2_support))
		return -EIO;

	pci_read_config_word(dev, dev->pm_cap + PCI_PM_CTRL, &pmcsr);

	/* If we're (effectively) in D3, force entire word to 0.
	 * This doesn't affect PME_Status, disables PME_En, and
	 * sets PowerState to 0.
	 */
	switch (dev->current_state) {
	case PCI_D0:
	case PCI_D1:
	case PCI_D2:
		pmcsr &= ~PCI_PM_CTRL_STATE_MASK;
		pmcsr |= state;
		break;
	case PCI_D3hot:
	case PCI_D3cold:
	case PCI_UNKNOWN: /* Boot-up */
		if ((pmcsr & PCI_PM_CTRL_STATE_MASK) == PCI_D3hot
		 && !(pmcsr & PCI_PM_CTRL_NO_SOFT_RESET))
			need_restore = true;
		/* Fall-through: force to D0 */
	default:
		pmcsr = 0;
		break;
	}

	/* enter specified state */
	pci_write_config_word(dev, dev->pm_cap + PCI_PM_CTRL, pmcsr);

	/* Mandatory power management transition delays */
	/* see PCI PM 1.1 5.6.1 table 18 */
	if (state == PCI_D3hot || dev->current_state == PCI_D3hot)
		pci_dev_d3_sleep(dev);
	else if (state == PCI_D2 || dev->current_state == PCI_D2)
		udelay(PCI_PM_D2_DELAY);

	pci_read_config_word(dev, dev->pm_cap + PCI_PM_CTRL, &pmcsr);
	dev->current_state = (pmcsr & PCI_PM_CTRL_STATE_MASK);
	if (dev->current_state != state && printk_ratelimit())
		dev_info(&dev->dev, "Refused to change power state, "
			"currently in D%d\n", dev->current_state);

	/*
	 * According to section 5.4.1 of the "PCI BUS POWER MANAGEMENT
	 * INTERFACE SPECIFICATION, REV. 1.2", a device transitioning
	 * from D3hot to D0 _may_ perform an internal reset, thereby
	 * going to "D0 Uninitialized" rather than "D0 Initialized".
	 * For example, at least some versions of the 3c905B and the
	 * 3c556B exhibit this behaviour.
	 *
	 * At least some laptop BIOSen (e.g. the Thinkpad T21) leave
	 * devices in a D3hot state at boot.  Consequently, we need to
	 * restore at least the BARs so that the device will be
	 * accessible to its driver.
	 */
	if (need_restore)
		pci_restore_bars(dev);

	if (dev->bus->self)
		pcie_aspm_pm_state_change(dev->bus->self);

	return 0;
}

/**
 * pci_update_current_state - Read PCI power state of given device from its
 *                            PCI PM registers and cache it
 * @dev: PCI device to handle.
 * @state: State to cache in case the device doesn't have the PM capability
 */
void pci_update_current_state(struct pci_dev *dev, pci_power_t state)
{
	if (dev->pm_cap) {
		u16 pmcsr;

		/*
		 * Configuration space is not accessible for device in
		 * D3cold, so just keep or set D3cold for safety
		 */
		if (dev->current_state == PCI_D3cold)
			return;
		if (state == PCI_D3cold) {
			dev->current_state = PCI_D3cold;
			return;
		}
		pci_read_config_word(dev, dev->pm_cap + PCI_PM_CTRL, &pmcsr);
		dev->current_state = (pmcsr & PCI_PM_CTRL_STATE_MASK);
	} else {
		dev->current_state = state;
	}
}

/**
 * pci_power_up - Put the given device into D0 forcibly
 * @dev: PCI device to power up
 */
void pci_power_up(struct pci_dev *dev)
{
	if (platform_pci_power_manageable(dev))
		platform_pci_set_power_state(dev, PCI_D0);

	pci_raw_set_power_state(dev, PCI_D0);
	pci_update_current_state(dev, PCI_D0);
}

/**
 * pci_platform_power_transition - Use platform to change device power state
 * @dev: PCI device to handle.
 * @state: State to put the device into.
 */
static int pci_platform_power_transition(struct pci_dev *dev, pci_power_t state)
{
	int error;

	if (platform_pci_power_manageable(dev)) {
		error = platform_pci_set_power_state(dev, state);
		if (!error)
			pci_update_current_state(dev, state);
		/* Fall back to PCI_D0 if native PM is not supported */
		if (!dev->pm_cap)
			dev->current_state = PCI_D0;
	} else {
		error = -ENODEV;
		/* Fall back to PCI_D0 if native PM is not supported */
		if (!dev->pm_cap)
			dev->current_state = PCI_D0;
	}

	return error;
}

/**
 * __pci_start_power_transition - Start power transition of a PCI device
 * @dev: PCI device to handle.
 * @state: State to put the device into.
 */
static void __pci_start_power_transition(struct pci_dev *dev, pci_power_t state)
{
	if (state == PCI_D0) {
		pci_platform_power_transition(dev, PCI_D0);
		/*
		 * Mandatory power management transition delays, see
		 * PCI Express Base Specification Revision 2.0 Section
		 * 6.6.1: Conventional Reset.  Do not delay for
		 * devices powered on/off by corresponding bridge,
		 * because have already delayed for the bridge.
		 */
		if (dev->runtime_d3cold) {
			msleep(dev->d3cold_delay);
			/*
			 * When powering on a bridge from D3cold, the
			 * whole hierarchy may be powered on into
			 * D0uninitialized state, resume them to give
			 * them a chance to suspend again
			 */
			pci_wakeup_bus(dev->subordinate);
		}
	}
}

/**
 * __pci_dev_set_current_state - Set current state of a PCI device
 * @dev: Device to handle
 * @data: pointer to state to be set
 */
static int __pci_dev_set_current_state(struct pci_dev *dev, void *data)
{
	pci_power_t state = *(pci_power_t *)data;

	dev->current_state = state;
	return 0;
}

/**
 * __pci_bus_set_current_state - Walk given bus and set current state of devices
 * @bus: Top bus of the subtree to walk.
 * @state: state to be set
 */
static void __pci_bus_set_current_state(struct pci_bus *bus, pci_power_t state)
{
	if (bus)
		pci_walk_bus(bus, __pci_dev_set_current_state, &state);
}

/**
 * __pci_complete_power_transition - Complete power transition of a PCI device
 * @dev: PCI device to handle.
 * @state: State to put the device into.
 *
 * This function should not be called directly by device drivers.
 */
int __pci_complete_power_transition(struct pci_dev *dev, pci_power_t state)
{
	int ret;

	if (state <= PCI_D0)
		return -EINVAL;
	ret = pci_platform_power_transition(dev, state);
	/* Power off the bridge may power off the whole hierarchy */
	if (!ret && state == PCI_D3cold)
		__pci_bus_set_current_state(dev->subordinate, PCI_D3cold);
	return ret;
}
EXPORT_SYMBOL_GPL(__pci_complete_power_transition);

/**
 * pci_set_power_state - Set the power state of a PCI device
 * @dev: PCI device to handle.
 * @state: PCI power state (D0, D1, D2, D3hot) to put the device into.
 *
 * Transition a device to a new power state, using the platform firmware and/or
 * the device's PCI PM registers.
 *
 * RETURN VALUE:
 * -EINVAL if the requested state is invalid.
 * -EIO if device does not support PCI PM or its PM capabilities register has a
 * wrong version, or device doesn't support the requested state.
 * 0 if device already is in the requested state.
 * 0 if device's power state has been successfully changed.
 */
int pci_set_power_state(struct pci_dev *dev, pci_power_t state)
{
	int error;

	/* bound the state we're entering */
	if (state > PCI_D3cold)
		state = PCI_D3cold;
	else if (state < PCI_D0)
		state = PCI_D0;
	else if ((state == PCI_D1 || state == PCI_D2) && pci_no_d1d2(dev))
		/*
		 * If the device or the parent bridge do not support PCI PM,
		 * ignore the request if we're doing anything other than putting
		 * it into D0 (which would only happen on boot).
		 */
		return 0;

	/* Check if we're already there */
	if (dev->current_state == state)
		return 0;

	__pci_start_power_transition(dev, state);

	/* This device is quirked not to be put into D3, so
	   don't put it in D3 */
	if (state >= PCI_D3hot && (dev->dev_flags & PCI_DEV_FLAGS_NO_D3))
		return 0;

	/*
	 * To put device in D3cold, we put device into D3hot in native
	 * way, then put device into D3cold with platform ops
	 */
	error = pci_raw_set_power_state(dev, state > PCI_D3hot ?
					PCI_D3hot : state);

	if (!__pci_complete_power_transition(dev, state))
		error = 0;
	/*
	 * When aspm_policy is "powersave" this call ensures
	 * that ASPM is configured.
	 */
	if (!error && dev->bus->self)
		pcie_aspm_powersave_config_link(dev->bus->self);

	return error;
}

/**
 * pci_choose_state - Choose the power state of a PCI device
 * @dev: PCI device to be suspended
 * @state: target sleep state for the whole system. This is the value
 *	that is passed to suspend() function.
 *
 * Returns PCI power state suitable for given device and given system
 * message.
 */

pci_power_t pci_choose_state(struct pci_dev *dev, pm_message_t state)
{
	pci_power_t ret;

	if (!pci_find_capability(dev, PCI_CAP_ID_PM))
		return PCI_D0;

	ret = platform_pci_choose_state(dev);
	if (ret != PCI_POWER_ERROR)
		return ret;

	switch (state.event) {
	case PM_EVENT_ON:
		return PCI_D0;
	case PM_EVENT_FREEZE:
	case PM_EVENT_PRETHAW:
		/* REVISIT both freeze and pre-thaw "should" use D0 */
	case PM_EVENT_SUSPEND:
	case PM_EVENT_HIBERNATE:
		return PCI_D3hot;
	default:
		dev_info(&dev->dev, "unrecognized suspend event %d\n",
			 state.event);
		BUG();
	}
	return PCI_D0;
}

EXPORT_SYMBOL(pci_choose_state);

#define PCI_EXP_SAVE_REGS	7


static struct pci_cap_saved_state *pci_find_saved_cap(
	struct pci_dev *pci_dev, char cap)
{
	struct pci_cap_saved_state *tmp;
	struct hlist_node *pos;

	hlist_for_each_entry(tmp, pos, &pci_dev->saved_cap_space, next) {
		if (tmp->cap.cap_nr == cap)
			return tmp;
	}
	return NULL;
}

static int pci_save_pcie_state(struct pci_dev *dev)
{
	int i = 0;
	struct pci_cap_saved_state *save_state;
	u16 *cap;

	if (!pci_is_pcie(dev))
		return 0;

	save_state = pci_find_saved_cap(dev, PCI_CAP_ID_EXP);
	if (!save_state) {
		dev_err(&dev->dev, "buffer not found in %s\n", __func__);
		return -ENOMEM;
	}

	cap = (u16 *)&save_state->cap.data[0];
	pcie_capability_read_word(dev, PCI_EXP_DEVCTL, &cap[i++]);
	pcie_capability_read_word(dev, PCI_EXP_LNKCTL, &cap[i++]);
	pcie_capability_read_word(dev, PCI_EXP_SLTCTL, &cap[i++]);
	pcie_capability_read_word(dev, PCI_EXP_RTCTL,  &cap[i++]);
	pcie_capability_read_word(dev, PCI_EXP_DEVCTL2, &cap[i++]);
	pcie_capability_read_word(dev, PCI_EXP_LNKCTL2, &cap[i++]);
	pcie_capability_read_word(dev, PCI_EXP_SLTCTL2, &cap[i++]);

	return 0;
}

static void pci_restore_pcie_state(struct pci_dev *dev)
{
	int i = 0;
	struct pci_cap_saved_state *save_state;
	u16 *cap;

	save_state = pci_find_saved_cap(dev, PCI_CAP_ID_EXP);
	if (!save_state)
		return;

	cap = (u16 *)&save_state->cap.data[0];
	pcie_capability_write_word(dev, PCI_EXP_DEVCTL, cap[i++]);
	pcie_capability_write_word(dev, PCI_EXP_LNKCTL, cap[i++]);
	pcie_capability_write_word(dev, PCI_EXP_SLTCTL, cap[i++]);
	pcie_capability_write_word(dev, PCI_EXP_RTCTL, cap[i++]);
	pcie_capability_write_word(dev, PCI_EXP_DEVCTL2, cap[i++]);
	pcie_capability_write_word(dev, PCI_EXP_LNKCTL2, cap[i++]);
	pcie_capability_write_word(dev, PCI_EXP_SLTCTL2, cap[i++]);
}


static int pci_save_pcix_state(struct pci_dev *dev)
{
	int pos;
	struct pci_cap_saved_state *save_state;

	pos = pci_find_capability(dev, PCI_CAP_ID_PCIX);
	if (pos <= 0)
		return 0;

	save_state = pci_find_saved_cap(dev, PCI_CAP_ID_PCIX);
	if (!save_state) {
		dev_err(&dev->dev, "buffer not found in %s\n", __func__);
		return -ENOMEM;
	}

	pci_read_config_word(dev, pos + PCI_X_CMD,
			     (u16 *)save_state->cap.data);

	return 0;
}

static void pci_restore_pcix_state(struct pci_dev *dev)
{
	int i = 0, pos;
	struct pci_cap_saved_state *save_state;
	u16 *cap;

	save_state = pci_find_saved_cap(dev, PCI_CAP_ID_PCIX);
	pos = pci_find_capability(dev, PCI_CAP_ID_PCIX);
	if (!save_state || pos <= 0)
		return;
	cap = (u16 *)&save_state->cap.data[0];

	pci_write_config_word(dev, pos + PCI_X_CMD, cap[i++]);
}


/**
 * pci_save_state - save the PCI configuration space of a device before suspending
 * @dev: - PCI device that we're dealing with
 */
int
pci_save_state(struct pci_dev *dev)
{
	int i;
	/* XXX: 100% dword access ok here? */
	for (i = 0; i < 16; i++)
		pci_read_config_dword(dev, i * 4, &dev->saved_config_space[i]);
	dev->state_saved = true;
	if ((i = pci_save_pcie_state(dev)) != 0)
		return i;
	if ((i = pci_save_pcix_state(dev)) != 0)
		return i;
	return 0;
}

static void pci_restore_config_dword(struct pci_dev *pdev, int offset,
				     u32 saved_val, int retry)
{
	u32 val;

	pci_read_config_dword(pdev, offset, &val);
	if (val == saved_val)
		return;

	for (;;) {
		dev_dbg(&pdev->dev, "restoring config space at offset "
			"%#x (was %#x, writing %#x)\n", offset, val, saved_val);
		pci_write_config_dword(pdev, offset, saved_val);
		if (retry-- <= 0)
			return;

		pci_read_config_dword(pdev, offset, &val);
		if (val == saved_val)
			return;

		mdelay(1);
	}
}

static void pci_restore_config_space_range(struct pci_dev *pdev,
					   int start, int end, int retry)
{
	int index;

	for (index = end; index >= start; index--)
		pci_restore_config_dword(pdev, 4 * index,
					 pdev->saved_config_space[index],
					 retry);
}

static void pci_restore_config_space(struct pci_dev *pdev)
{
	if (pdev->hdr_type == PCI_HEADER_TYPE_NORMAL) {
		pci_restore_config_space_range(pdev, 10, 15, 0);
		/* Restore BARs before the command register. */
		pci_restore_config_space_range(pdev, 4, 9, 10);
		pci_restore_config_space_range(pdev, 0, 3, 0);
	} else {
		pci_restore_config_space_range(pdev, 0, 15, 0);
	}
}

/** 
 * pci_restore_state - Restore the saved state of a PCI device
 * @dev: - PCI device that we're dealing with
 */
void pci_restore_state(struct pci_dev *dev)
{
	if (!dev->state_saved)
		return;

	/* PCI Express register must be restored first */
	pci_restore_pcie_state(dev);
	pci_restore_ats_state(dev);

	pci_restore_config_space(dev);

	pci_restore_pcix_state(dev);
	pci_restore_msi_state(dev);
	pci_restore_iov_state(dev);

	dev->state_saved = false;
}

struct pci_saved_state {
	u32 config_space[16];
	struct pci_cap_saved_data cap[0];
};

/**
 * pci_store_saved_state - Allocate and return an opaque struct containing
 *			   the device saved state.
 * @dev: PCI device that we're dealing with
 *
 * Rerturn NULL if no state or error.
 */
struct pci_saved_state *pci_store_saved_state(struct pci_dev *dev)
{
	struct pci_saved_state *state;
	struct pci_cap_saved_state *tmp;
	struct pci_cap_saved_data *cap;
	struct hlist_node *pos;
	size_t size;

	if (!dev->state_saved)
		return NULL;

	size = sizeof(*state) + sizeof(struct pci_cap_saved_data);

	hlist_for_each_entry(tmp, pos, &dev->saved_cap_space, next)
		size += sizeof(struct pci_cap_saved_data) + tmp->cap.size;

	state = kzalloc(size, GFP_KERNEL);
	if (!state)
		return NULL;

	memcpy(state->config_space, dev->saved_config_space,
	       sizeof(state->config_space));

	cap = state->cap;
	hlist_for_each_entry(tmp, pos, &dev->saved_cap_space, next) {
		size_t len = sizeof(struct pci_cap_saved_data) + tmp->cap.size;
		memcpy(cap, &tmp->cap, len);
		cap = (struct pci_cap_saved_data *)((u8 *)cap + len);
	}
	/* Empty cap_save terminates list */

	return state;
}
EXPORT_SYMBOL_GPL(pci_store_saved_state);

/**
 * pci_load_saved_state - Reload the provided save state into struct pci_dev.
 * @dev: PCI device that we're dealing with
 * @state: Saved state returned from pci_store_saved_state()
 */
int pci_load_saved_state(struct pci_dev *dev, struct pci_saved_state *state)
{
	struct pci_cap_saved_data *cap;

	dev->state_saved = false;

	if (!state)
		return 0;

	memcpy(dev->saved_config_space, state->config_space,
	       sizeof(state->config_space));

	cap = state->cap;
	while (cap->size) {
		struct pci_cap_saved_state *tmp;

		tmp = pci_find_saved_cap(dev, cap->cap_nr);
		if (!tmp || tmp->cap.size != cap->size)
			return -EINVAL;

		memcpy(tmp->cap.data, cap->data, tmp->cap.size);
		cap = (struct pci_cap_saved_data *)((u8 *)cap +
		       sizeof(struct pci_cap_saved_data) + cap->size);
	}

	dev->state_saved = true;
	return 0;
}
EXPORT_SYMBOL_GPL(pci_load_saved_state);

/**
 * pci_load_and_free_saved_state - Reload the save state pointed to by state,
 *				   and free the memory allocated for it.
 * @dev: PCI device that we're dealing with
 * @state: Pointer to saved state returned from pci_store_saved_state()
 */
int pci_load_and_free_saved_state(struct pci_dev *dev,
				  struct pci_saved_state **state)
{
	int ret = pci_load_saved_state(dev, *state);
	kfree(*state);
	*state = NULL;
	return ret;
}
EXPORT_SYMBOL_GPL(pci_load_and_free_saved_state);

static int do_pci_enable_device(struct pci_dev *dev, int bars)
{
	int err;

	err = pci_set_power_state(dev, PCI_D0);
	if (err < 0 && err != -EIO)
		return err;
	err = pcibios_enable_device(dev, bars);
	if (err < 0)
		return err;
	pci_fixup_device(pci_fixup_enable, dev);

	return 0;
}

/**
 * pci_reenable_device - Resume abandoned device
 * @dev: PCI device to be resumed
 *
 *  Note this function is a backend of pci_default_resume and is not supposed
 *  to be called by normal code, write proper resume handler and use it instead.
 */
int pci_reenable_device(struct pci_dev *dev)
{
	if (pci_is_enabled(dev))
		return do_pci_enable_device(dev, (1 << PCI_NUM_RESOURCES) - 1);
	return 0;
}

static int __pci_enable_device_flags(struct pci_dev *dev,
				     resource_size_t flags)
{
	int err;
	int i, bars = 0;

	/*
	 * Power state could be unknown at this point, either due to a fresh
	 * boot or a device removal call.  So get the current power state
	 * so that things like MSI message writing will behave as expected
	 * (e.g. if the device really is in D0 at enable time).
	 */
	if (dev->pm_cap) {
		u16 pmcsr;
		pci_read_config_word(dev, dev->pm_cap + PCI_PM_CTRL, &pmcsr);
		dev->current_state = (pmcsr & PCI_PM_CTRL_STATE_MASK);
	}

	if (atomic_add_return(1, &dev->enable_cnt) > 1)
		return 0;		/* already enabled */

	/* only skip sriov related */
	for (i = 0; i <= PCI_ROM_RESOURCE; i++)
		if (dev->resource[i].flags & flags)
			bars |= (1 << i);
	for (i = PCI_BRIDGE_RESOURCES; i < DEVICE_COUNT_RESOURCE; i++)
		if (dev->resource[i].flags & flags)
			bars |= (1 << i);

	err = do_pci_enable_device(dev, bars);
	if (err < 0)
		atomic_dec(&dev->enable_cnt);
	return err;
}

/**
 * pci_enable_device_io - Initialize a device for use with IO space
 * @dev: PCI device to be initialized
 *
 *  Initialize device before it's used by a driver. Ask low-level code
 *  to enable I/O resources. Wake up the device if it was suspended.
 *  Beware, this function can fail.
 */
int pci_enable_device_io(struct pci_dev *dev)
{
	return __pci_enable_device_flags(dev, IORESOURCE_IO);
}

/**
 * pci_enable_device_mem - Initialize a device for use with Memory space
 * @dev: PCI device to be initialized
 *
 *  Initialize device before it's used by a driver. Ask low-level code
 *  to enable Memory resources. Wake up the device if it was suspended.
 *  Beware, this function can fail.
 */
int pci_enable_device_mem(struct pci_dev *dev)
{
	return __pci_enable_device_flags(dev, IORESOURCE_MEM);
}

/**
 * pci_enable_device - Initialize device before it's used by a driver.
 * @dev: PCI device to be initialized
 *
 *  Initialize device before it's used by a driver. Ask low-level code
 *  to enable I/O and memory. Wake up the device if it was suspended.
 *  Beware, this function can fail.
 *
 *  Note we don't actually enable the device many times if we call
 *  this function repeatedly (we just increment the count).
 */
int pci_enable_device(struct pci_dev *dev)
{
	return __pci_enable_device_flags(dev, IORESOURCE_MEM | IORESOURCE_IO);
}

/*
 * Managed PCI resources.  This manages device on/off, intx/msi/msix
 * on/off and BAR regions.  pci_dev itself records msi/msix status, so
 * there's no need to track it separately.  pci_devres is initialized
 * when a device is enabled using managed PCI device enable interface.
 */
struct pci_devres {
	unsigned int enabled:1;
	unsigned int pinned:1;
	unsigned int orig_intx:1;
	unsigned int restore_intx:1;
	u32 region_mask;
};

static void pcim_release(struct device *gendev, void *res)
{
	struct pci_dev *dev = container_of(gendev, struct pci_dev, dev);
	struct pci_devres *this = res;
	int i;

	if (dev->msi_enabled)
		pci_disable_msi(dev);
	if (dev->msix_enabled)
		pci_disable_msix(dev);

	for (i = 0; i < DEVICE_COUNT_RESOURCE; i++)
		if (this->region_mask & (1 << i))
			pci_release_region(dev, i);

	if (this->restore_intx)
		pci_intx(dev, this->orig_intx);

	if (this->enabled && !this->pinned)
		pci_disable_device(dev);
}

static struct pci_devres * get_pci_dr(struct pci_dev *pdev)
{
	struct pci_devres *dr, *new_dr;

	dr = devres_find(&pdev->dev, pcim_release, NULL, NULL);
	if (dr)
		return dr;

	new_dr = devres_alloc(pcim_release, sizeof(*new_dr), GFP_KERNEL);
	if (!new_dr)
		return NULL;
	return devres_get(&pdev->dev, new_dr, NULL, NULL);
}

static struct pci_devres * find_pci_dr(struct pci_dev *pdev)
{
	if (pci_is_managed(pdev))
		return devres_find(&pdev->dev, pcim_release, NULL, NULL);
	return NULL;
}

/**
 * pcim_enable_device - Managed pci_enable_device()
 * @pdev: PCI device to be initialized
 *
 * Managed pci_enable_device().
 */
int pcim_enable_device(struct pci_dev *pdev)
{
	struct pci_devres *dr;
	int rc;

	dr = get_pci_dr(pdev);
	if (unlikely(!dr))
		return -ENOMEM;
	if (dr->enabled)
		return 0;

	rc = pci_enable_device(pdev);
	if (!rc) {
		pdev->is_managed = 1;
		dr->enabled = 1;
	}
	return rc;
}

/**
 * pcim_pin_device - Pin managed PCI device
 * @pdev: PCI device to pin
 *
 * Pin managed PCI device @pdev.  Pinned device won't be disabled on
 * driver detach.  @pdev must have been enabled with
 * pcim_enable_device().
 */
void pcim_pin_device(struct pci_dev *pdev)
{
	struct pci_devres *dr;

	dr = find_pci_dr(pdev);
	WARN_ON(!dr || !dr->enabled);
	if (dr)
		dr->pinned = 1;
}

/**
 * pcibios_disable_device - disable arch specific PCI resources for device dev
 * @dev: the PCI device to disable
 *
 * Disables architecture specific PCI resources for the device. This
 * is the default implementation. Architecture implementations can
 * override this.
 */
void __weak pcibios_disable_device (struct pci_dev *dev) {}

static void do_pci_disable_device(struct pci_dev *dev)
{
	u16 pci_command;

	pci_read_config_word(dev, PCI_COMMAND, &pci_command);
	if (pci_command & PCI_COMMAND_MASTER) {
		pci_command &= ~PCI_COMMAND_MASTER;
		pci_write_config_word(dev, PCI_COMMAND, pci_command);
	}

	pcibios_disable_device(dev);
}

/**
 * pci_disable_enabled_device - Disable device without updating enable_cnt
 * @dev: PCI device to disable
 *
 * NOTE: This function is a backend of PCI power management routines and is
 * not supposed to be called drivers.
 */
void pci_disable_enabled_device(struct pci_dev *dev)
{
	if (pci_is_enabled(dev))
		do_pci_disable_device(dev);
}

/**
 * pci_disable_device - Disable PCI device after use
 * @dev: PCI device to be disabled
 *
 * Signal to the system that the PCI device is not in use by the system
 * anymore.  This only involves disabling PCI bus-mastering, if active.
 *
 * Note we don't actually disable the device until all callers of
 * pci_enable_device() have called pci_disable_device().
 */
void
pci_disable_device(struct pci_dev *dev)
{
	struct pci_devres *dr;

	dr = find_pci_dr(dev);
	if (dr)
		dr->enabled = 0;

	if (atomic_sub_return(1, &dev->enable_cnt) != 0)
		return;

	do_pci_disable_device(dev);

	dev->is_busmaster = 0;
}

/**
 * pcibios_set_pcie_reset_state - set reset state for device dev
 * @dev: the PCIe device reset
 * @state: Reset state to enter into
 *
 *
 * Sets the PCIe reset state for the device. This is the default
 * implementation. Architecture implementations can override this.
 */
int __weak pcibios_set_pcie_reset_state(struct pci_dev *dev,
					enum pcie_reset_state state)
{
	return -EINVAL;
}

/**
 * pci_set_pcie_reset_state - set reset state for device dev
 * @dev: the PCIe device reset
 * @state: Reset state to enter into
 *
 *
 * Sets the PCI reset state for the device.
 */
int pci_set_pcie_reset_state(struct pci_dev *dev, enum pcie_reset_state state)
{
	return pcibios_set_pcie_reset_state(dev, state);
}

/**
 * pci_check_pme_status - Check if given device has generated PME.
 * @dev: Device to check.
 *
 * Check the PME status of the device and if set, clear it and clear PME enable
 * (if set).  Return 'true' if PME status and PME enable were both set or
 * 'false' otherwise.
 */
bool pci_check_pme_status(struct pci_dev *dev)
{
	int pmcsr_pos;
	u16 pmcsr;
	bool ret = false;

	if (!dev->pm_cap)
		return false;

	pmcsr_pos = dev->pm_cap + PCI_PM_CTRL;
	pci_read_config_word(dev, pmcsr_pos, &pmcsr);
	if (!(pmcsr & PCI_PM_CTRL_PME_STATUS))
		return false;

	/* Clear PME status. */
	pmcsr |= PCI_PM_CTRL_PME_STATUS;
	if (pmcsr & PCI_PM_CTRL_PME_ENABLE) {
		/* Disable PME to avoid interrupt flood. */
		pmcsr &= ~PCI_PM_CTRL_PME_ENABLE;
		ret = true;
	}

	pci_write_config_word(dev, pmcsr_pos, pmcsr);

	return ret;
}

/**
 * pci_pme_wakeup - Wake up a PCI device if its PME Status bit is set.
 * @dev: Device to handle.
 * @pme_poll_reset: Whether or not to reset the device's pme_poll flag.
 *
 * Check if @dev has generated PME and queue a resume request for it in that
 * case.
 */
static int pci_pme_wakeup(struct pci_dev *dev, void *pme_poll_reset)
{
	if (pme_poll_reset && dev->pme_poll)
		dev->pme_poll = false;

	if (pci_check_pme_status(dev)) {
		pci_wakeup_event(dev);
		pm_request_resume(&dev->dev);
	}
	return 0;
}

/**
 * pci_pme_wakeup_bus - Walk given bus and wake up devices on it, if necessary.
 * @bus: Top bus of the subtree to walk.
 */
void pci_pme_wakeup_bus(struct pci_bus *bus)
{
	if (bus)
		pci_walk_bus(bus, pci_pme_wakeup, (void *)true);
}

/**
 * pci_wakeup - Wake up a PCI device
 * @dev: Device to handle.
 * @ign: ignored parameter
 */
static int pci_wakeup(struct pci_dev *pci_dev, void *ign)
{
	pci_wakeup_event(pci_dev);
	pm_request_resume(&pci_dev->dev);
	return 0;
}

/**
 * pci_wakeup_bus - Walk given bus and wake up devices on it
 * @bus: Top bus of the subtree to walk.
 */
void pci_wakeup_bus(struct pci_bus *bus)
{
	if (bus)
		pci_walk_bus(bus, pci_wakeup, NULL);
}

/**
 * pci_pme_capable - check the capability of PCI device to generate PME#
 * @dev: PCI device to handle.
 * @state: PCI state from which device will issue PME#.
 */
bool pci_pme_capable(struct pci_dev *dev, pci_power_t state)
{
	if (!dev->pm_cap)
		return false;

	return !!(dev->pme_support & (1 << state));
}

static void pci_pme_list_scan(struct work_struct *work)
{
	struct pci_pme_device *pme_dev, *n;

	mutex_lock(&pci_pme_list_mutex);
	if (!list_empty(&pci_pme_list)) {
		list_for_each_entry_safe(pme_dev, n, &pci_pme_list, list) {
			if (pme_dev->dev->pme_poll) {
				struct pci_dev *bridge;

				bridge = pme_dev->dev->bus->self;
				/*
				 * If bridge is in low power state, the
				 * configuration space of subordinate devices
				 * may be not accessible
				 */
				if (bridge && bridge->current_state != PCI_D0)
					continue;
				pci_pme_wakeup(pme_dev->dev, NULL);
			} else {
				list_del(&pme_dev->list);
				kfree(pme_dev);
			}
		}
		if (!list_empty(&pci_pme_list))
			schedule_delayed_work(&pci_pme_work,
					      msecs_to_jiffies(PME_TIMEOUT));
	}
	mutex_unlock(&pci_pme_list_mutex);
}

/**
 * pci_pme_active - enable or disable PCI device's PME# function
 * @dev: PCI device to handle.
 * @enable: 'true' to enable PME# generation; 'false' to disable it.
 *
 * The caller must verify that the device is capable of generating PME# before
 * calling this function with @enable equal to 'true'.
 */
void pci_pme_active(struct pci_dev *dev, bool enable)
{
	u16 pmcsr;

	if (!dev->pm_cap)
		return;

	pci_read_config_word(dev, dev->pm_cap + PCI_PM_CTRL, &pmcsr);
	/* Clear PME_Status by writing 1 to it and enable PME# */
	pmcsr |= PCI_PM_CTRL_PME_STATUS | PCI_PM_CTRL_PME_ENABLE;
	if (!enable)
		pmcsr &= ~PCI_PM_CTRL_PME_ENABLE;

	pci_write_config_word(dev, dev->pm_cap + PCI_PM_CTRL, pmcsr);

	/* PCI (as opposed to PCIe) PME requires that the device have
	   its PME# line hooked up correctly. Not all hardware vendors
	   do this, so the PME never gets delivered and the device
	   remains asleep. The easiest way around this is to
	   periodically walk the list of suspended devices and check
	   whether any have their PME flag set. The assumption is that
	   we'll wake up often enough anyway that this won't be a huge
	   hit, and the power savings from the devices will still be a
	   win. */

	if (dev->pme_poll) {
		struct pci_pme_device *pme_dev;
		if (enable) {
			pme_dev = kmalloc(sizeof(struct pci_pme_device),
					  GFP_KERNEL);
			if (!pme_dev)
				goto out;
			pme_dev->dev = dev;
			mutex_lock(&pci_pme_list_mutex);
			list_add(&pme_dev->list, &pci_pme_list);
			if (list_is_singular(&pci_pme_list))
				schedule_delayed_work(&pci_pme_work,
						      msecs_to_jiffies(PME_TIMEOUT));
			mutex_unlock(&pci_pme_list_mutex);
		} else {
			mutex_lock(&pci_pme_list_mutex);
			list_for_each_entry(pme_dev, &pci_pme_list, list) {
				if (pme_dev->dev == dev) {
					list_del(&pme_dev->list);
					kfree(pme_dev);
					break;
				}
			}
			mutex_unlock(&pci_pme_list_mutex);
		}
	}

out:
	dev_dbg(&dev->dev, "PME# %s\n", enable ? "enabled" : "disabled");
}

/**
 * __pci_enable_wake - enable PCI device as wakeup event source
 * @dev: PCI device affected
 * @state: PCI state from which device will issue wakeup events
 * @runtime: True if the events are to be generated at run time
 * @enable: True to enable event generation; false to disable
 *
 * This enables the device as a wakeup event source, or disables it.
 * When such events involves platform-specific hooks, those hooks are
 * called automatically by this routine.
 *
 * Devices with legacy power management (no standard PCI PM capabilities)
 * always require such platform hooks.
 *
 * RETURN VALUE:
 * 0 is returned on success
 * -EINVAL is returned if device is not supposed to wake up the system
 * Error code depending on the platform is returned if both the platform and
 * the native mechanism fail to enable the generation of wake-up events
 */
int __pci_enable_wake(struct pci_dev *dev, pci_power_t state,
		      bool runtime, bool enable)
{
	int ret = 0;

	if (enable && !runtime && !device_may_wakeup(&dev->dev))
		return -EINVAL;

	/* Don't do the same thing twice in a row for one device. */
	if (!!enable == !!dev->wakeup_prepared)
		return 0;

	/*
	 * According to "PCI System Architecture" 4th ed. by Tom Shanley & Don
	 * Anderson we should be doing PME# wake enable followed by ACPI wake
	 * enable.  To disable wake-up we call the platform first, for symmetry.
	 */

	if (enable) {
		int error;

		if (pci_pme_capable(dev, state))
			pci_pme_active(dev, true);
		else
			ret = 1;
		error = runtime ? platform_pci_run_wake(dev, true) :
					platform_pci_sleep_wake(dev, true);
		if (ret)
			ret = error;
		if (!ret)
			dev->wakeup_prepared = true;
	} else {
		if (runtime)
			platform_pci_run_wake(dev, false);
		else
			platform_pci_sleep_wake(dev, false);
		pci_pme_active(dev, false);
		dev->wakeup_prepared = false;
	}

	return ret;
}
EXPORT_SYMBOL(__pci_enable_wake);

/**
 * pci_wake_from_d3 - enable/disable device to wake up from D3_hot or D3_cold
 * @dev: PCI device to prepare
 * @enable: True to enable wake-up event generation; false to disable
 *
 * Many drivers want the device to wake up the system from D3_hot or D3_cold
 * and this function allows them to set that up cleanly - pci_enable_wake()
 * should not be called twice in a row to enable wake-up due to PCI PM vs ACPI
 * ordering constraints.
 *
 * This function only returns error code if the device is not capable of
 * generating PME# from both D3_hot and D3_cold, and the platform is unable to
 * enable wake-up power for it.
 */
int pci_wake_from_d3(struct pci_dev *dev, bool enable)
{
	return pci_pme_capable(dev, PCI_D3cold) ?
			pci_enable_wake(dev, PCI_D3cold, enable) :
			pci_enable_wake(dev, PCI_D3hot, enable);
}

/**
 * pci_target_state - find an appropriate low power state for a given PCI dev
 * @dev: PCI device
 *
 * Use underlying platform code to find a supported low power state for @dev.
 * If the platform can't manage @dev, return the deepest state from which it
 * can generate wake events, based on any available PME info.
 */
pci_power_t pci_target_state(struct pci_dev *dev)
{
	pci_power_t target_state = PCI_D3hot;

	if (platform_pci_power_manageable(dev)) {
		/*
		 * Call the platform to choose the target state of the device
		 * and enable wake-up from this state if supported.
		 */
		pci_power_t state = platform_pci_choose_state(dev);

		switch (state) {
		case PCI_POWER_ERROR:
		case PCI_UNKNOWN:
			break;
		case PCI_D1:
		case PCI_D2:
			if (pci_no_d1d2(dev))
				break;
		default:
			target_state = state;
		}
	} else if (!dev->pm_cap) {
		target_state = PCI_D0;
	} else if (device_may_wakeup(&dev->dev)) {
		/*
		 * Find the deepest state from which the device can generate
		 * wake-up events, make it the target state and enable device
		 * to generate PME#.
		 */
		if (dev->pme_support) {
			while (target_state
			      && !(dev->pme_support & (1 << target_state)))
				target_state--;
		}
	}

	return target_state;
}

/**
 * pci_prepare_to_sleep - prepare PCI device for system-wide transition into a sleep state
 * @dev: Device to handle.
 *
 * Choose the power state appropriate for the device depending on whether
 * it can wake up the system and/or is power manageable by the platform
 * (PCI_D3hot is the default) and put the device into that state.
 */
int pci_prepare_to_sleep(struct pci_dev *dev)
{
	pci_power_t target_state = pci_target_state(dev);
	int error;

	if (target_state == PCI_POWER_ERROR)
		return -EIO;

	/* D3cold during system suspend/hibernate is not supported */
	if (target_state > PCI_D3hot)
		target_state = PCI_D3hot;

	pci_enable_wake(dev, target_state, device_may_wakeup(&dev->dev));

	error = pci_set_power_state(dev, target_state);

	if (error)
		pci_enable_wake(dev, target_state, false);

	return error;
}

/**
 * pci_back_from_sleep - turn PCI device on during system-wide transition into working state
 * @dev: Device to handle.
 *
 * Disable device's system wake-up capability and put it into D0.
 */
int pci_back_from_sleep(struct pci_dev *dev)
{
	pci_enable_wake(dev, PCI_D0, false);
	return pci_set_power_state(dev, PCI_D0);
}

/**
 * pci_finish_runtime_suspend - Carry out PCI-specific part of runtime suspend.
 * @dev: PCI device being suspended.
 *
 * Prepare @dev to generate wake-up events at run time and put it into a low
 * power state.
 */
int pci_finish_runtime_suspend(struct pci_dev *dev)
{
	pci_power_t target_state = pci_target_state(dev);
	int error;

	if (target_state == PCI_POWER_ERROR)
		return -EIO;

	dev->runtime_d3cold = target_state == PCI_D3cold;

	__pci_enable_wake(dev, target_state, true, pci_dev_run_wake(dev));

	error = pci_set_power_state(dev, target_state);

	if (error) {
		__pci_enable_wake(dev, target_state, true, false);
		dev->runtime_d3cold = false;
	}

	return error;
}

/**
 * pci_dev_run_wake - Check if device can generate run-time wake-up events.
 * @dev: Device to check.
 *
 * Return true if the device itself is cabable of generating wake-up events
 * (through the platform or using the native PCIe PME) or if the device supports
 * PME and one of its upstream bridges can generate wake-up events.
 */
bool pci_dev_run_wake(struct pci_dev *dev)
{
	struct pci_bus *bus = dev->bus;

	if (device_run_wake(&dev->dev))
		return true;

	if (!dev->pme_support)
		return false;

	while (bus->parent) {
		struct pci_dev *bridge = bus->self;

		if (device_run_wake(&bridge->dev))
			return true;

		bus = bus->parent;
	}

	/* We have reached the root bus. */
	if (bus->bridge)
		return device_run_wake(bus->bridge);

	return false;
}
EXPORT_SYMBOL_GPL(pci_dev_run_wake);

/**
 * pci_pm_init - Initialize PM functions of given PCI device
 * @dev: PCI device to handle.
 */
void pci_pm_init(struct pci_dev *dev)
{
	int pm;
	u16 pmc;

	pm_runtime_forbid(&dev->dev);
	device_enable_async_suspend(&dev->dev);
	dev->wakeup_prepared = false;

	dev->pm_cap = 0;

	/* find PCI PM capability in list */
	pm = pci_find_capability(dev, PCI_CAP_ID_PM);
	if (!pm)
		return;
	/* Check device's ability to generate PME# */
	pci_read_config_word(dev, pm + PCI_PM_PMC, &pmc);

	if ((pmc & PCI_PM_CAP_VER_MASK) > 3) {
		dev_err(&dev->dev, "unsupported PM cap regs version (%u)\n",
			pmc & PCI_PM_CAP_VER_MASK);
		return;
	}

	dev->pm_cap = pm;
	dev->d3_delay = PCI_PM_D3_WAIT;
	dev->d3cold_delay = PCI_PM_D3COLD_WAIT;

	dev->d1_support = false;
	dev->d2_support = false;
	if (!pci_no_d1d2(dev)) {
		if (pmc & PCI_PM_CAP_D1)
			dev->d1_support = true;
		if (pmc & PCI_PM_CAP_D2)
			dev->d2_support = true;

		if (dev->d1_support || dev->d2_support)
			dev_printk(KERN_DEBUG, &dev->dev, "supports%s%s\n",
				   dev->d1_support ? " D1" : "",
				   dev->d2_support ? " D2" : "");
	}

	pmc &= PCI_PM_CAP_PME_MASK;
	if (pmc) {
		dev_printk(KERN_DEBUG, &dev->dev,
			 "PME# supported from%s%s%s%s%s\n",
			 (pmc & PCI_PM_CAP_PME_D0) ? " D0" : "",
			 (pmc & PCI_PM_CAP_PME_D1) ? " D1" : "",
			 (pmc & PCI_PM_CAP_PME_D2) ? " D2" : "",
			 (pmc & PCI_PM_CAP_PME_D3) ? " D3hot" : "",
			 (pmc & PCI_PM_CAP_PME_D3cold) ? " D3cold" : "");
		dev->pme_support = pmc >> PCI_PM_CAP_PME_SHIFT;
		dev->pme_poll = true;
		/*
		 * Make device's PM flags reflect the wake-up capability, but
		 * let the user space enable it to wake up the system as needed.
		 */
		device_set_wakeup_capable(&dev->dev, true);
		/* Disable the PME# generation functionality */
		pci_pme_active(dev, false);
	} else {
		dev->pme_support = 0;
	}
}

/**
 * platform_pci_wakeup_init - init platform wakeup if present
 * @dev: PCI device
 *
 * Some devices don't have PCI PM caps but can still generate wakeup
 * events through platform methods (like ACPI events).  If @dev supports
 * platform wakeup events, set the device flag to indicate as much.  This
 * may be redundant if the device also supports PCI PM caps, but double
 * initialization should be safe in that case.
 */
void platform_pci_wakeup_init(struct pci_dev *dev)
{
	if (!platform_pci_can_wakeup(dev))
		return;

	device_set_wakeup_capable(&dev->dev, true);
	platform_pci_sleep_wake(dev, false);
}

static void pci_add_saved_cap(struct pci_dev *pci_dev,
	struct pci_cap_saved_state *new_cap)
{
	hlist_add_head(&new_cap->next, &pci_dev->saved_cap_space);
}

/**
 * pci_add_save_buffer - allocate buffer for saving given capability registers
 * @dev: the PCI device
 * @cap: the capability to allocate the buffer for
 * @size: requested size of the buffer
 */
static int pci_add_cap_save_buffer(
	struct pci_dev *dev, char cap, unsigned int size)
{
	int pos;
	struct pci_cap_saved_state *save_state;

	pos = pci_find_capability(dev, cap);
	if (pos <= 0)
		return 0;

	save_state = kzalloc(sizeof(*save_state) + size, GFP_KERNEL);
	if (!save_state)
		return -ENOMEM;

	save_state->cap.cap_nr = cap;
	save_state->cap.size = size;
	pci_add_saved_cap(dev, save_state);

	return 0;
}

/**
 * pci_allocate_cap_save_buffers - allocate buffers for saving capabilities
 * @dev: the PCI device
 */
void pci_allocate_cap_save_buffers(struct pci_dev *dev)
{
	int error;

	error = pci_add_cap_save_buffer(dev, PCI_CAP_ID_EXP,
					PCI_EXP_SAVE_REGS * sizeof(u16));
	if (error)
		dev_err(&dev->dev,
			"unable to preallocate PCI Express save buffer\n");

	error = pci_add_cap_save_buffer(dev, PCI_CAP_ID_PCIX, sizeof(u16));
	if (error)
		dev_err(&dev->dev,
			"unable to preallocate PCI-X save buffer\n");
}

void pci_free_cap_save_buffers(struct pci_dev *dev)
{
	struct pci_cap_saved_state *tmp;
	struct hlist_node *pos, *n;

	hlist_for_each_entry_safe(tmp, pos, n, &dev->saved_cap_space, next)
		kfree(tmp);
}

/**
 * pci_enable_ari - enable ARI forwarding if hardware support it
 * @dev: the PCI device
 */
void pci_enable_ari(struct pci_dev *dev)
{
	u32 cap;
	struct pci_dev *bridge;

	if (pcie_ari_disabled || !pci_is_pcie(dev) || dev->devfn)
		return;

	if (!pci_find_ext_capability(dev, PCI_EXT_CAP_ID_ARI))
		return;

	bridge = dev->bus->self;
	if (!bridge)
		return;

	pcie_capability_read_dword(bridge, PCI_EXP_DEVCAP2, &cap);
	if (!(cap & PCI_EXP_DEVCAP2_ARI))
		return;

	pcie_capability_set_word(bridge, PCI_EXP_DEVCTL2, PCI_EXP_DEVCTL2_ARI);
	bridge->ari_enabled = 1;
}

/**
 * pci_enable_ido - enable ID-based Ordering on a device
 * @dev: the PCI device
 * @type: which types of IDO to enable
 *
 * Enable ID-based ordering on @dev.  @type can contain the bits
 * %PCI_EXP_IDO_REQUEST and/or %PCI_EXP_IDO_COMPLETION to indicate
 * which types of transactions are allowed to be re-ordered.
 */
void pci_enable_ido(struct pci_dev *dev, unsigned long type)
{
	u16 ctrl = 0;

	if (type & PCI_EXP_IDO_REQUEST)
		ctrl |= PCI_EXP_IDO_REQ_EN;
	if (type & PCI_EXP_IDO_COMPLETION)
		ctrl |= PCI_EXP_IDO_CMP_EN;
	if (ctrl)
		pcie_capability_set_word(dev, PCI_EXP_DEVCTL2, ctrl);
}
EXPORT_SYMBOL(pci_enable_ido);

/**
 * pci_disable_ido - disable ID-based ordering on a device
 * @dev: the PCI device
 * @type: which types of IDO to disable
 */
void pci_disable_ido(struct pci_dev *dev, unsigned long type)
{
	u16 ctrl = 0;

	if (type & PCI_EXP_IDO_REQUEST)
		ctrl |= PCI_EXP_IDO_REQ_EN;
	if (type & PCI_EXP_IDO_COMPLETION)
		ctrl |= PCI_EXP_IDO_CMP_EN;
	if (ctrl)
		pcie_capability_clear_word(dev, PCI_EXP_DEVCTL2, ctrl);
}
EXPORT_SYMBOL(pci_disable_ido);

/**
 * pci_enable_obff - enable optimized buffer flush/fill
 * @dev: PCI device
 * @type: type of signaling to use
 *
 * Try to enable @type OBFF signaling on @dev.  It will try using WAKE#
 * signaling if possible, falling back to message signaling only if
 * WAKE# isn't supported.  @type should indicate whether the PCIe link
 * be brought out of L0s or L1 to send the message.  It should be either
 * %PCI_EXP_OBFF_SIGNAL_ALWAYS or %PCI_OBFF_SIGNAL_L0.
 *
 * If your device can benefit from receiving all messages, even at the
 * power cost of bringing the link back up from a low power state, use
 * %PCI_EXP_OBFF_SIGNAL_ALWAYS.  Otherwise, use %PCI_OBFF_SIGNAL_L0 (the
 * preferred type).
 *
 * RETURNS:
 * Zero on success, appropriate error number on failure.
 */
int pci_enable_obff(struct pci_dev *dev, enum pci_obff_signal_type type)
{
	u32 cap;
	u16 ctrl;
	int ret;

	pcie_capability_read_dword(dev, PCI_EXP_DEVCAP2, &cap);
	if (!(cap & PCI_EXP_OBFF_MASK))
		return -ENOTSUPP; /* no OBFF support at all */

	/* Make sure the topology supports OBFF as well */
	if (dev->bus->self) {
		ret = pci_enable_obff(dev->bus->self, type);
		if (ret)
			return ret;
	}

	pcie_capability_read_word(dev, PCI_EXP_DEVCTL2, &ctrl);
	if (cap & PCI_EXP_OBFF_WAKE)
		ctrl |= PCI_EXP_OBFF_WAKE_EN;
	else {
		switch (type) {
		case PCI_EXP_OBFF_SIGNAL_L0:
			if (!(ctrl & PCI_EXP_OBFF_WAKE_EN))
				ctrl |= PCI_EXP_OBFF_MSGA_EN;
			break;
		case PCI_EXP_OBFF_SIGNAL_ALWAYS:
			ctrl &= ~PCI_EXP_OBFF_WAKE_EN;
			ctrl |= PCI_EXP_OBFF_MSGB_EN;
			break;
		default:
			WARN(1, "bad OBFF signal type\n");
			return -ENOTSUPP;
		}
	}
	pcie_capability_write_word(dev, PCI_EXP_DEVCTL2, ctrl);

	return 0;
}
EXPORT_SYMBOL(pci_enable_obff);

/**
 * pci_disable_obff - disable optimized buffer flush/fill
 * @dev: PCI device
 *
 * Disable OBFF on @dev.
 */
void pci_disable_obff(struct pci_dev *dev)
{
	pcie_capability_clear_word(dev, PCI_EXP_DEVCTL2, PCI_EXP_OBFF_WAKE_EN);
}
EXPORT_SYMBOL(pci_disable_obff);

/**
 * pci_ltr_supported - check whether a device supports LTR
 * @dev: PCI device
 *
 * RETURNS:
 * True if @dev supports latency tolerance reporting, false otherwise.
 */
static bool pci_ltr_supported(struct pci_dev *dev)
{
	u32 cap;

	pcie_capability_read_dword(dev, PCI_EXP_DEVCAP2, &cap);

	return cap & PCI_EXP_DEVCAP2_LTR;
}

/**
 * pci_enable_ltr - enable latency tolerance reporting
 * @dev: PCI device
 *
 * Enable LTR on @dev if possible, which means enabling it first on
 * upstream ports.
 *
 * RETURNS:
 * Zero on success, errno on failure.
 */
int pci_enable_ltr(struct pci_dev *dev)
{
	int ret;

	/* Only primary function can enable/disable LTR */
	if (PCI_FUNC(dev->devfn) != 0)
		return -EINVAL;

	if (!pci_ltr_supported(dev))
		return -ENOTSUPP;

	/* Enable upstream ports first */
	if (dev->bus->self) {
		ret = pci_enable_ltr(dev->bus->self);
		if (ret)
			return ret;
	}

	return pcie_capability_set_word(dev, PCI_EXP_DEVCTL2, PCI_EXP_LTR_EN);
}
EXPORT_SYMBOL(pci_enable_ltr);

/**
 * pci_disable_ltr - disable latency tolerance reporting
 * @dev: PCI device
 */
void pci_disable_ltr(struct pci_dev *dev)
{
	/* Only primary function can enable/disable LTR */
	if (PCI_FUNC(dev->devfn) != 0)
		return;

	if (!pci_ltr_supported(dev))
		return;

	pcie_capability_clear_word(dev, PCI_EXP_DEVCTL2, PCI_EXP_LTR_EN);
}
EXPORT_SYMBOL(pci_disable_ltr);

static int __pci_ltr_scale(int *val)
{
	int scale = 0;

	while (*val > 1023) {
		*val = (*val + 31) / 32;
		scale++;
	}
	return scale;
}

/**
 * pci_set_ltr - set LTR latency values
 * @dev: PCI device
 * @snoop_lat_ns: snoop latency in nanoseconds
 * @nosnoop_lat_ns: nosnoop latency in nanoseconds
 *
 * Figure out the scale and set the LTR values accordingly.
 */
int pci_set_ltr(struct pci_dev *dev, int snoop_lat_ns, int nosnoop_lat_ns)
{
	int pos, ret, snoop_scale, nosnoop_scale;
	u16 val;

	if (!pci_ltr_supported(dev))
		return -ENOTSUPP;

	snoop_scale = __pci_ltr_scale(&snoop_lat_ns);
	nosnoop_scale = __pci_ltr_scale(&nosnoop_lat_ns);

	if (snoop_lat_ns > PCI_LTR_VALUE_MASK ||
	    nosnoop_lat_ns > PCI_LTR_VALUE_MASK)
		return -EINVAL;

	if ((snoop_scale > (PCI_LTR_SCALE_MASK >> PCI_LTR_SCALE_SHIFT)) ||
	    (nosnoop_scale > (PCI_LTR_SCALE_MASK >> PCI_LTR_SCALE_SHIFT)))
		return -EINVAL;

	pos = pci_find_ext_capability(dev, PCI_EXT_CAP_ID_LTR);
	if (!pos)
		return -ENOTSUPP;

	val = (snoop_scale << PCI_LTR_SCALE_SHIFT) | snoop_lat_ns;
	ret = pci_write_config_word(dev, pos + PCI_LTR_MAX_SNOOP_LAT, val);
	if (ret != 4)
		return -EIO;

	val = (nosnoop_scale << PCI_LTR_SCALE_SHIFT) | nosnoop_lat_ns;
	ret = pci_write_config_word(dev, pos + PCI_LTR_MAX_NOSNOOP_LAT, val);
	if (ret != 4)
		return -EIO;

	return 0;
}
EXPORT_SYMBOL(pci_set_ltr);

static int pci_acs_enable;

/**
 * pci_request_acs - ask for ACS to be enabled if supported
 */
void pci_request_acs(void)
{
	pci_acs_enable = 1;
}

/**
 * pci_enable_acs - enable ACS if hardware support it
 * @dev: the PCI device
 */
void pci_enable_acs(struct pci_dev *dev)
{
	int pos;
	u16 cap;
	u16 ctrl;

	if (!pci_acs_enable)
		return;

	pos = pci_find_ext_capability(dev, PCI_EXT_CAP_ID_ACS);
	if (!pos)
		return;

	pci_read_config_word(dev, pos + PCI_ACS_CAP, &cap);
	pci_read_config_word(dev, pos + PCI_ACS_CTRL, &ctrl);

	/* Source Validation */
	ctrl |= (cap & PCI_ACS_SV);

	/* P2P Request Redirect */
	ctrl |= (cap & PCI_ACS_RR);

	/* P2P Completion Redirect */
	ctrl |= (cap & PCI_ACS_CR);

	/* Upstream Forwarding */
	ctrl |= (cap & PCI_ACS_UF);

	pci_write_config_word(dev, pos + PCI_ACS_CTRL, ctrl);
}

/**
 * pci_acs_enabled - test ACS against required flags for a given device
 * @pdev: device to test
 * @acs_flags: required PCI ACS flags
 *
 * Return true if the device supports the provided flags.  Automatically
 * filters out flags that are not implemented on multifunction devices.
 */
bool pci_acs_enabled(struct pci_dev *pdev, u16 acs_flags)
{
	int pos, ret;
	u16 ctrl;

	ret = pci_dev_specific_acs_enabled(pdev, acs_flags);
	if (ret >= 0)
		return ret > 0;

	if (!pci_is_pcie(pdev))
		return false;

	/* Filter out flags not applicable to multifunction */
	if (pdev->multifunction)
		acs_flags &= (PCI_ACS_RR | PCI_ACS_CR |
			      PCI_ACS_EC | PCI_ACS_DT);

	if (pci_pcie_type(pdev) == PCI_EXP_TYPE_DOWNSTREAM ||
	    pci_pcie_type(pdev) == PCI_EXP_TYPE_ROOT_PORT ||
	    pdev->multifunction) {
		pos = pci_find_ext_capability(pdev, PCI_EXT_CAP_ID_ACS);
		if (!pos)
			return false;

		pci_read_config_word(pdev, pos + PCI_ACS_CTRL, &ctrl);
		if ((ctrl & acs_flags) != acs_flags)
			return false;
	}

	return true;
}

/**
 * pci_acs_path_enable - test ACS flags from start to end in a hierarchy
 * @start: starting downstream device
 * @end: ending upstream device or NULL to search to the root bus
 * @acs_flags: required flags
 *
 * Walk up a device tree from start to end testing PCI ACS support.  If
 * any step along the way does not support the required flags, return false.
 */
bool pci_acs_path_enabled(struct pci_dev *start,
			  struct pci_dev *end, u16 acs_flags)
{
	struct pci_dev *pdev, *parent = start;

	do {
		pdev = parent;

		if (!pci_acs_enabled(pdev, acs_flags))
			return false;

		if (pci_is_root_bus(pdev->bus))
			return (end == NULL);

		parent = pdev->bus->self;
	} while (pdev != end);

	return true;
}

/**
 * pci_swizzle_interrupt_pin - swizzle INTx for device behind bridge
 * @dev: the PCI device
 * @pin: the INTx pin (1=INTA, 2=INTB, 3=INTD, 4=INTD)
 *
 * Perform INTx swizzling for a device behind one level of bridge.  This is
 * required by section 9.1 of the PCI-to-PCI bridge specification for devices
 * behind bridges on add-in cards.  For devices with ARI enabled, the slot
 * number is always 0 (see the Implementation Note in section 2.2.8.1 of
 * the PCI Express Base Specification, Revision 2.1)
 */
u8 pci_swizzle_interrupt_pin(const struct pci_dev *dev, u8 pin)
{
	int slot;

	if (pci_ari_enabled(dev->bus))
		slot = 0;
	else
		slot = PCI_SLOT(dev->devfn);

	return (((pin - 1) + slot) % 4) + 1;
}

int
pci_get_interrupt_pin(struct pci_dev *dev, struct pci_dev **bridge)
{
	u8 pin;

	pin = dev->pin;
	if (!pin)
		return -1;

	while (!pci_is_root_bus(dev->bus)) {
		pin = pci_swizzle_interrupt_pin(dev, pin);
		dev = dev->bus->self;
	}
	*bridge = dev;
	return pin;
}

/**
 * pci_common_swizzle - swizzle INTx all the way to root bridge
 * @dev: the PCI device
 * @pinp: pointer to the INTx pin value (1=INTA, 2=INTB, 3=INTD, 4=INTD)
 *
 * Perform INTx swizzling for a device.  This traverses through all PCI-to-PCI
 * bridges all the way up to a PCI root bus.
 */
u8 pci_common_swizzle(struct pci_dev *dev, u8 *pinp)
{
	u8 pin = *pinp;

	while (!pci_is_root_bus(dev->bus)) {
		pin = pci_swizzle_interrupt_pin(dev, pin);
		dev = dev->bus->self;
	}
	*pinp = pin;
	return PCI_SLOT(dev->devfn);
}

/**
 *	pci_release_region - Release a PCI bar
 *	@pdev: PCI device whose resources were previously reserved by pci_request_region
 *	@bar: BAR to release
 *
 *	Releases the PCI I/O and memory resources previously reserved by a
 *	successful call to pci_request_region.  Call this function only
 *	after all use of the PCI regions has ceased.
 */
void pci_release_region(struct pci_dev *pdev, int bar)
{
	struct pci_devres *dr;

	if (pci_resource_len(pdev, bar) == 0)
		return;
	if (pci_resource_flags(pdev, bar) & IORESOURCE_IO)
		release_region(pci_resource_start(pdev, bar),
				pci_resource_len(pdev, bar));
	else if (pci_resource_flags(pdev, bar) & IORESOURCE_MEM)
		release_mem_region(pci_resource_start(pdev, bar),
				pci_resource_len(pdev, bar));

	dr = find_pci_dr(pdev);
	if (dr)
		dr->region_mask &= ~(1 << bar);
}

/**
 *	__pci_request_region - Reserved PCI I/O and memory resource
 *	@pdev: PCI device whose resources are to be reserved
 *	@bar: BAR to be reserved
 *	@res_name: Name to be associated with resource.
 *	@exclusive: whether the region access is exclusive or not
 *
 *	Mark the PCI region associated with PCI device @pdev BR @bar as
 *	being reserved by owner @res_name.  Do not access any
 *	address inside the PCI regions unless this call returns
 *	successfully.
 *
 *	If @exclusive is set, then the region is marked so that userspace
 *	is explicitly not allowed to map the resource via /dev/mem or
 * 	sysfs MMIO access.
 *
 *	Returns 0 on success, or %EBUSY on error.  A warning
 *	message is also printed on failure.
 */
static int __pci_request_region(struct pci_dev *pdev, int bar, const char *res_name,
									int exclusive)
{
	struct pci_devres *dr;

	if (pci_resource_len(pdev, bar) == 0)
		return 0;
		
	if (pci_resource_flags(pdev, bar) & IORESOURCE_IO) {
		if (!request_region(pci_resource_start(pdev, bar),
			    pci_resource_len(pdev, bar), res_name))
			goto err_out;
	}
	else if (pci_resource_flags(pdev, bar) & IORESOURCE_MEM) {
		if (!__request_mem_region(pci_resource_start(pdev, bar),
					pci_resource_len(pdev, bar), res_name,
					exclusive))
			goto err_out;
	}

	dr = find_pci_dr(pdev);
	if (dr)
		dr->region_mask |= 1 << bar;

	return 0;

err_out:
	dev_warn(&pdev->dev, "BAR %d: can't reserve %pR\n", bar,
		 &pdev->resource[bar]);
	return -EBUSY;
}

/**
 *	pci_request_region - Reserve PCI I/O and memory resource
 *	@pdev: PCI device whose resources are to be reserved
 *	@bar: BAR to be reserved
 *	@res_name: Name to be associated with resource
 *
 *	Mark the PCI region associated with PCI device @pdev BAR @bar as
 *	being reserved by owner @res_name.  Do not access any
 *	address inside the PCI regions unless this call returns
 *	successfully.
 *
 *	Returns 0 on success, or %EBUSY on error.  A warning
 *	message is also printed on failure.
 */
int pci_request_region(struct pci_dev *pdev, int bar, const char *res_name)
{
	return __pci_request_region(pdev, bar, res_name, 0);
}

/**
 *	pci_request_region_exclusive - Reserved PCI I/O and memory resource
 *	@pdev: PCI device whose resources are to be reserved
 *	@bar: BAR to be reserved
 *	@res_name: Name to be associated with resource.
 *
 *	Mark the PCI region associated with PCI device @pdev BR @bar as
 *	being reserved by owner @res_name.  Do not access any
 *	address inside the PCI regions unless this call returns
 *	successfully.
 *
 *	Returns 0 on success, or %EBUSY on error.  A warning
 *	message is also printed on failure.
 *
 *	The key difference that _exclusive makes it that userspace is
 *	explicitly not allowed to map the resource via /dev/mem or
 * 	sysfs.
 */
int pci_request_region_exclusive(struct pci_dev *pdev, int bar, const char *res_name)
{
	return __pci_request_region(pdev, bar, res_name, IORESOURCE_EXCLUSIVE);
}
/**
 * pci_release_selected_regions - Release selected PCI I/O and memory resources
 * @pdev: PCI device whose resources were previously reserved
 * @bars: Bitmask of BARs to be released
 *
 * Release selected PCI I/O and memory resources previously reserved.
 * Call this function only after all use of the PCI regions has ceased.
 */
void pci_release_selected_regions(struct pci_dev *pdev, int bars)
{
	int i;

	for (i = 0; i < 6; i++)
		if (bars & (1 << i))
			pci_release_region(pdev, i);
}

int __pci_request_selected_regions(struct pci_dev *pdev, int bars,
				 const char *res_name, int excl)
{
	int i;

	for (i = 0; i < 6; i++)
		if (bars & (1 << i))
			if (__pci_request_region(pdev, i, res_name, excl))
				goto err_out;
	return 0;

err_out:
	while(--i >= 0)
		if (bars & (1 << i))
			pci_release_region(pdev, i);

	return -EBUSY;
}


/**
 * pci_request_selected_regions - Reserve selected PCI I/O and memory resources
 * @pdev: PCI device whose resources are to be reserved
 * @bars: Bitmask of BARs to be requested
 * @res_name: Name to be associated with resource
 */
int pci_request_selected_regions(struct pci_dev *pdev, int bars,
				 const char *res_name)
{
	return __pci_request_selected_regions(pdev, bars, res_name, 0);
}

int pci_request_selected_regions_exclusive(struct pci_dev *pdev,
				 int bars, const char *res_name)
{
	return __pci_request_selected_regions(pdev, bars, res_name,
			IORESOURCE_EXCLUSIVE);
}

/**
 *	pci_release_regions - Release reserved PCI I/O and memory resources
 *	@pdev: PCI device whose resources were previously reserved by pci_request_regions
 *
 *	Releases all PCI I/O and memory resources previously reserved by a
 *	successful call to pci_request_regions.  Call this function only
 *	after all use of the PCI regions has ceased.
 */

void pci_release_regions(struct pci_dev *pdev)
{
	pci_release_selected_regions(pdev, (1 << 6) - 1);
}

/**
 *	pci_request_regions - Reserved PCI I/O and memory resources
 *	@pdev: PCI device whose resources are to be reserved
 *	@res_name: Name to be associated with resource.
 *
 *	Mark all PCI regions associated with PCI device @pdev as
 *	being reserved by owner @res_name.  Do not access any
 *	address inside the PCI regions unless this call returns
 *	successfully.
 *
 *	Returns 0 on success, or %EBUSY on error.  A warning
 *	message is also printed on failure.
 */
int pci_request_regions(struct pci_dev *pdev, const char *res_name)
{
	return pci_request_selected_regions(pdev, ((1 << 6) - 1), res_name);
}

/**
 *	pci_request_regions_exclusive - Reserved PCI I/O and memory resources
 *	@pdev: PCI device whose resources are to be reserved
 *	@res_name: Name to be associated with resource.
 *
 *	Mark all PCI regions associated with PCI device @pdev as
 *	being reserved by owner @res_name.  Do not access any
 *	address inside the PCI regions unless this call returns
 *	successfully.
 *
 *	pci_request_regions_exclusive() will mark the region so that
 * 	/dev/mem and the sysfs MMIO access will not be allowed.
 *
 *	Returns 0 on success, or %EBUSY on error.  A warning
 *	message is also printed on failure.
 */
int pci_request_regions_exclusive(struct pci_dev *pdev, const char *res_name)
{
	return pci_request_selected_regions_exclusive(pdev,
					((1 << 6) - 1), res_name);
}

static void __pci_set_master(struct pci_dev *dev, bool enable)
{
	u16 old_cmd, cmd;

	pci_read_config_word(dev, PCI_COMMAND, &old_cmd);
	if (enable)
		cmd = old_cmd | PCI_COMMAND_MASTER;
	else
		cmd = old_cmd & ~PCI_COMMAND_MASTER;
	if (cmd != old_cmd) {
		dev_dbg(&dev->dev, "%s bus mastering\n",
			enable ? "enabling" : "disabling");
		pci_write_config_word(dev, PCI_COMMAND, cmd);
	}
	dev->is_busmaster = enable;
}

/**
 * pcibios_setup - process "pci=" kernel boot arguments
 * @str: string used to pass in "pci=" kernel boot arguments
 *
 * Process kernel boot arguments.  This is the default implementation.
 * Architecture specific implementations can override this as necessary.
 */
char * __weak __init pcibios_setup(char *str)
{
	return str;
}

/**
 * pcibios_set_master - enable PCI bus-mastering for device dev
 * @dev: the PCI device to enable
 *
 * Enables PCI bus-mastering for the device.  This is the default
 * implementation.  Architecture specific implementations can override
 * this if necessary.
 */
void __weak pcibios_set_master(struct pci_dev *dev)
{
	u8 lat;

	/* The latency timer doesn't apply to PCIe (either Type 0 or Type 1) */
	if (pci_is_pcie(dev))
		return;

	pci_read_config_byte(dev, PCI_LATENCY_TIMER, &lat);
	if (lat < 16)
		lat = (64 <= pcibios_max_latency) ? 64 : pcibios_max_latency;
	else if (lat > pcibios_max_latency)
		lat = pcibios_max_latency;
	else
		return;
	dev_printk(KERN_DEBUG, &dev->dev, "setting latency timer to %d\n", lat);
	pci_write_config_byte(dev, PCI_LATENCY_TIMER, lat);
}

/**
 * pci_set_master - enables bus-mastering for device dev
 * @dev: the PCI device to enable
 *
 * Enables bus-mastering on the device and calls pcibios_set_master()
 * to do the needed arch specific settings.
 */
void pci_set_master(struct pci_dev *dev)
{
	__pci_set_master(dev, true);
	pcibios_set_master(dev);
}

/**
 * pci_clear_master - disables bus-mastering for device dev
 * @dev: the PCI device to disable
 */
void pci_clear_master(struct pci_dev *dev)
{
	__pci_set_master(dev, false);
}

/**
 * pci_set_cacheline_size - ensure the CACHE_LINE_SIZE register is programmed
 * @dev: the PCI device for which MWI is to be enabled
 *
 * Helper function for pci_set_mwi.
 * Originally copied from drivers/net/acenic.c.
 * Copyright 1998-2001 by Jes Sorensen, <jes@trained-monkey.org>.
 *
 * RETURNS: An appropriate -ERRNO error value on error, or zero for success.
 */
int pci_set_cacheline_size(struct pci_dev *dev)
{
	u8 cacheline_size;

	if (!pci_cache_line_size)
		return -EINVAL;

	/* Validate current setting: the PCI_CACHE_LINE_SIZE must be
	   equal to or multiple of the right value. */
	pci_read_config_byte(dev, PCI_CACHE_LINE_SIZE, &cacheline_size);
	if (cacheline_size >= pci_cache_line_size &&
	    (cacheline_size % pci_cache_line_size) == 0)
		return 0;

	/* Write the correct value. */
	pci_write_config_byte(dev, PCI_CACHE_LINE_SIZE, pci_cache_line_size);
	/* Read it back. */
	pci_read_config_byte(dev, PCI_CACHE_LINE_SIZE, &cacheline_size);
	if (cacheline_size == pci_cache_line_size)
		return 0;

	dev_printk(KERN_DEBUG, &dev->dev, "cache line size of %d is not "
		   "supported\n", pci_cache_line_size << 2);

	return -EINVAL;
}
EXPORT_SYMBOL_GPL(pci_set_cacheline_size);

#ifdef PCI_DISABLE_MWI
int pci_set_mwi(struct pci_dev *dev)
{
	return 0;
}

int pci_try_set_mwi(struct pci_dev *dev)
{
	return 0;
}

void pci_clear_mwi(struct pci_dev *dev)
{
}

#else

/**
 * pci_set_mwi - enables memory-write-invalidate PCI transaction
 * @dev: the PCI device for which MWI is enabled
 *
 * Enables the Memory-Write-Invalidate transaction in %PCI_COMMAND.
 *
 * RETURNS: An appropriate -ERRNO error value on error, or zero for success.
 */
int
pci_set_mwi(struct pci_dev *dev)
{
	int rc;
	u16 cmd;

	rc = pci_set_cacheline_size(dev);
	if (rc)
		return rc;

	pci_read_config_word(dev, PCI_COMMAND, &cmd);
	if (! (cmd & PCI_COMMAND_INVALIDATE)) {
		dev_dbg(&dev->dev, "enabling Mem-Wr-Inval\n");
		cmd |= PCI_COMMAND_INVALIDATE;
		pci_write_config_word(dev, PCI_COMMAND, cmd);
	}
	
	return 0;
}

/**
 * pci_try_set_mwi - enables memory-write-invalidate PCI transaction
 * @dev: the PCI device for which MWI is enabled
 *
 * Enables the Memory-Write-Invalidate transaction in %PCI_COMMAND.
 * Callers are not required to check the return value.
 *
 * RETURNS: An appropriate -ERRNO error value on error, or zero for success.
 */
int pci_try_set_mwi(struct pci_dev *dev)
{
	int rc = pci_set_mwi(dev);
	return rc;
}

/**
 * pci_clear_mwi - disables Memory-Write-Invalidate for device dev
 * @dev: the PCI device to disable
 *
 * Disables PCI Memory-Write-Invalidate transaction on the device
 */
void
pci_clear_mwi(struct pci_dev *dev)
{
	u16 cmd;

	pci_read_config_word(dev, PCI_COMMAND, &cmd);
	if (cmd & PCI_COMMAND_INVALIDATE) {
		cmd &= ~PCI_COMMAND_INVALIDATE;
		pci_write_config_word(dev, PCI_COMMAND, cmd);
	}
}
#endif /* ! PCI_DISABLE_MWI */

/**
 * pci_intx - enables/disables PCI INTx for device dev
 * @pdev: the PCI device to operate on
 * @enable: boolean: whether to enable or disable PCI INTx
 *
 * Enables/disables PCI INTx for device dev
 */
void
pci_intx(struct pci_dev *pdev, int enable)
{
	u16 pci_command, new;

	pci_read_config_word(pdev, PCI_COMMAND, &pci_command);

	if (enable) {
		new = pci_command & ~PCI_COMMAND_INTX_DISABLE;
	} else {
		new = pci_command | PCI_COMMAND_INTX_DISABLE;
	}

	if (new != pci_command) {
		struct pci_devres *dr;

		pci_write_config_word(pdev, PCI_COMMAND, new);

		dr = find_pci_dr(pdev);
		if (dr && !dr->restore_intx) {
			dr->restore_intx = 1;
			dr->orig_intx = !enable;
		}
	}
}

/**
 * pci_intx_mask_supported - probe for INTx masking support
 * @dev: the PCI device to operate on
 *
 * Check if the device dev support INTx masking via the config space
 * command word.
 */
bool pci_intx_mask_supported(struct pci_dev *dev)
{
	bool mask_supported = false;
	u16 orig, new;

	if (dev->broken_intx_masking)
		return false;

	pci_cfg_access_lock(dev);

	pci_read_config_word(dev, PCI_COMMAND, &orig);
	pci_write_config_word(dev, PCI_COMMAND,
			      orig ^ PCI_COMMAND_INTX_DISABLE);
	pci_read_config_word(dev, PCI_COMMAND, &new);

	/*
	 * There's no way to protect against hardware bugs or detect them
	 * reliably, but as long as we know what the value should be, let's
	 * go ahead and check it.
	 */
	if ((new ^ orig) & ~PCI_COMMAND_INTX_DISABLE) {
		dev_err(&dev->dev, "Command register changed from "
			"0x%x to 0x%x: driver or hardware bug?\n", orig, new);
	} else if ((new ^ orig) & PCI_COMMAND_INTX_DISABLE) {
		mask_supported = true;
		pci_write_config_word(dev, PCI_COMMAND, orig);
	}

	pci_cfg_access_unlock(dev);
	return mask_supported;
}
EXPORT_SYMBOL_GPL(pci_intx_mask_supported);

static bool pci_check_and_set_intx_mask(struct pci_dev *dev, bool mask)
{
	struct pci_bus *bus = dev->bus;
	bool mask_updated = true;
	u32 cmd_status_dword;
	u16 origcmd, newcmd;
	unsigned long flags;
	bool irq_pending;

	/*
	 * We do a single dword read to retrieve both command and status.
	 * Document assumptions that make this possible.
	 */
	BUILD_BUG_ON(PCI_COMMAND % 4);
	BUILD_BUG_ON(PCI_COMMAND + 2 != PCI_STATUS);

	raw_spin_lock_irqsave(&pci_lock, flags);

	bus->ops->read(bus, dev->devfn, PCI_COMMAND, 4, &cmd_status_dword);

	irq_pending = (cmd_status_dword >> 16) & PCI_STATUS_INTERRUPT;

	/*
	 * Check interrupt status register to see whether our device
	 * triggered the interrupt (when masking) or the next IRQ is
	 * already pending (when unmasking).
	 */
	if (mask != irq_pending) {
		mask_updated = false;
		goto done;
	}

	origcmd = cmd_status_dword;
	newcmd = origcmd & ~PCI_COMMAND_INTX_DISABLE;
	if (mask)
		newcmd |= PCI_COMMAND_INTX_DISABLE;
	if (newcmd != origcmd)
		bus->ops->write(bus, dev->devfn, PCI_COMMAND, 2, newcmd);

done:
	raw_spin_unlock_irqrestore(&pci_lock, flags);

	return mask_updated;
}

/**
 * pci_check_and_mask_intx - mask INTx on pending interrupt
 * @dev: the PCI device to operate on
 *
 * Check if the device dev has its INTx line asserted, mask it and
 * return true in that case. False is returned if not interrupt was
 * pending.
 */
bool pci_check_and_mask_intx(struct pci_dev *dev)
{
	return pci_check_and_set_intx_mask(dev, true);
}
EXPORT_SYMBOL_GPL(pci_check_and_mask_intx);

/**
 * pci_check_and_mask_intx - unmask INTx of no interrupt is pending
 * @dev: the PCI device to operate on
 *
 * Check if the device dev has its INTx line asserted, unmask it if not
 * and return true. False is returned and the mask remains active if
 * there was still an interrupt pending.
 */
bool pci_check_and_unmask_intx(struct pci_dev *dev)
{
	return pci_check_and_set_intx_mask(dev, false);
}
EXPORT_SYMBOL_GPL(pci_check_and_unmask_intx);

/**
 * pci_msi_off - disables any msi or msix capabilities
 * @dev: the PCI device to operate on
 *
 * If you want to use msi see pci_enable_msi and friends.
 * This is a lower level primitive that allows us to disable
 * msi operation at the device level.
 */
void pci_msi_off(struct pci_dev *dev)
{
	int pos;
	u16 control;

	pos = pci_find_capability(dev, PCI_CAP_ID_MSI);
	if (pos) {
		pci_read_config_word(dev, pos + PCI_MSI_FLAGS, &control);
		control &= ~PCI_MSI_FLAGS_ENABLE;
		pci_write_config_word(dev, pos + PCI_MSI_FLAGS, control);
	}
	pos = pci_find_capability(dev, PCI_CAP_ID_MSIX);
	if (pos) {
		pci_read_config_word(dev, pos + PCI_MSIX_FLAGS, &control);
		control &= ~PCI_MSIX_FLAGS_ENABLE;
		pci_write_config_word(dev, pos + PCI_MSIX_FLAGS, control);
	}
}
EXPORT_SYMBOL_GPL(pci_msi_off);

int pci_set_dma_max_seg_size(struct pci_dev *dev, unsigned int size)
{
	return dma_set_max_seg_size(&dev->dev, size);
}
EXPORT_SYMBOL(pci_set_dma_max_seg_size);

int pci_set_dma_seg_boundary(struct pci_dev *dev, unsigned long mask)
{
	return dma_set_seg_boundary(&dev->dev, mask);
}
EXPORT_SYMBOL(pci_set_dma_seg_boundary);

static int pcie_flr(struct pci_dev *dev, int probe)
{
	int i;
	u32 cap;
	u16 status;

	pcie_capability_read_dword(dev, PCI_EXP_DEVCAP, &cap);
	if (!(cap & PCI_EXP_DEVCAP_FLR))
		return -ENOTTY;

	if (probe)
		return 0;

	/* Wait for Transaction Pending bit clean */
	for (i = 0; i < 4; i++) {
		if (i)
			msleep((1 << (i - 1)) * 100);

		pcie_capability_read_word(dev, PCI_EXP_DEVSTA, &status);
		if (!(status & PCI_EXP_DEVSTA_TRPND))
			goto clear;
	}

	dev_err(&dev->dev, "transaction is not cleared; "
			"proceeding with reset anyway\n");

clear:
	pcie_capability_set_word(dev, PCI_EXP_DEVCTL, PCI_EXP_DEVCTL_BCR_FLR);

	msleep(100);

	return 0;
}

static int pci_af_flr(struct pci_dev *dev, int probe)
{
	int i;
	int pos;
	u8 cap;
	u8 status;

	pos = pci_find_capability(dev, PCI_CAP_ID_AF);
	if (!pos)
		return -ENOTTY;

	pci_read_config_byte(dev, pos + PCI_AF_CAP, &cap);
	if (!(cap & PCI_AF_CAP_TP) || !(cap & PCI_AF_CAP_FLR))
		return -ENOTTY;

	if (probe)
		return 0;

	/* Wait for Transaction Pending bit clean */
	for (i = 0; i < 4; i++) {
		if (i)
			msleep((1 << (i - 1)) * 100);

		pci_read_config_byte(dev, pos + PCI_AF_STATUS, &status);
		if (!(status & PCI_AF_STATUS_TP))
			goto clear;
	}

	dev_err(&dev->dev, "transaction is not cleared; "
			"proceeding with reset anyway\n");

clear:
	pci_write_config_byte(dev, pos + PCI_AF_CTRL, PCI_AF_CTRL_FLR);
	msleep(100);

	return 0;
}

/**
 * pci_pm_reset - Put device into PCI_D3 and back into PCI_D0.
 * @dev: Device to reset.
 * @probe: If set, only check if the device can be reset this way.
 *
 * If @dev supports native PCI PM and its PCI_PM_CTRL_NO_SOFT_RESET flag is
 * unset, it will be reinitialized internally when going from PCI_D3hot to
 * PCI_D0.  If that's the case and the device is not in a low-power state
 * already, force it into PCI_D3hot and back to PCI_D0, causing it to be reset.
 *
 * NOTE: This causes the caller to sleep for twice the device power transition
 * cooldown period, which for the D0->D3hot and D3hot->D0 transitions is 10 ms
 * by devault (i.e. unless the @dev's d3_delay field has a different value).
 * Moreover, only devices in D0 can be reset by this function.
 */
static int pci_pm_reset(struct pci_dev *dev, int probe)
{
	u16 csr;

	if (!dev->pm_cap)
		return -ENOTTY;

	pci_read_config_word(dev, dev->pm_cap + PCI_PM_CTRL, &csr);
	if (csr & PCI_PM_CTRL_NO_SOFT_RESET)
		return -ENOTTY;

	if (probe)
		return 0;

	if (dev->current_state != PCI_D0)
		return -EINVAL;

	csr &= ~PCI_PM_CTRL_STATE_MASK;
	csr |= PCI_D3hot;
	pci_write_config_word(dev, dev->pm_cap + PCI_PM_CTRL, csr);
	pci_dev_d3_sleep(dev);

	csr &= ~PCI_PM_CTRL_STATE_MASK;
	csr |= PCI_D0;
	pci_write_config_word(dev, dev->pm_cap + PCI_PM_CTRL, csr);
	pci_dev_d3_sleep(dev);

	return 0;
}

static int pci_parent_bus_reset(struct pci_dev *dev, int probe)
{
	u16 ctrl;
	struct pci_dev *pdev;

	if (pci_is_root_bus(dev->bus) || dev->subordinate || !dev->bus->self)
		return -ENOTTY;

	list_for_each_entry(pdev, &dev->bus->devices, bus_list)
		if (pdev != dev)
			return -ENOTTY;

	if (probe)
		return 0;

	pci_read_config_word(dev->bus->self, PCI_BRIDGE_CONTROL, &ctrl);
	ctrl |= PCI_BRIDGE_CTL_BUS_RESET;
	pci_write_config_word(dev->bus->self, PCI_BRIDGE_CONTROL, ctrl);
	msleep(100);

	ctrl &= ~PCI_BRIDGE_CTL_BUS_RESET;
	pci_write_config_word(dev->bus->self, PCI_BRIDGE_CONTROL, ctrl);
	msleep(100);

	return 0;
}

static int __pci_dev_reset(struct pci_dev *dev, int probe)
{
	int rc;

	might_sleep();

	rc = pci_dev_specific_reset(dev, probe);
	if (rc != -ENOTTY)
		goto done;

	rc = pcie_flr(dev, probe);
	if (rc != -ENOTTY)
		goto done;

	rc = pci_af_flr(dev, probe);
	if (rc != -ENOTTY)
		goto done;

	rc = pci_pm_reset(dev, probe);
	if (rc != -ENOTTY)
		goto done;

	rc = pci_parent_bus_reset(dev, probe);
done:
	return rc;
}

static int pci_dev_reset(struct pci_dev *dev, int probe)
{
	int rc;

	if (!probe) {
		pci_cfg_access_lock(dev);
		/* block PM suspend, driver probe, etc. */
		device_lock(&dev->dev);
	}

	rc = __pci_dev_reset(dev, probe);

	if (!probe) {
		device_unlock(&dev->dev);
		pci_cfg_access_unlock(dev);
	}
	return rc;
}
/**
 * __pci_reset_function - reset a PCI device function
 * @dev: PCI device to reset
 *
 * Some devices allow an individual function to be reset without affecting
 * other functions in the same device.  The PCI device must be responsive
 * to PCI config space in order to use this function.
 *
 * The device function is presumed to be unused when this function is called.
 * Resetting the device will make the contents of PCI configuration space
 * random, so any caller of this must be prepared to reinitialise the
 * device including MSI, bus mastering, BARs, decoding IO and memory spaces,
 * etc.
 *
 * Returns 0 if the device function was successfully reset or negative if the
 * device doesn't support resetting a single function.
 */
int __pci_reset_function(struct pci_dev *dev)
{
	return pci_dev_reset(dev, 0);
}
EXPORT_SYMBOL_GPL(__pci_reset_function);

/**
 * __pci_reset_function_locked - reset a PCI device function while holding
 * the @dev mutex lock.
 * @dev: PCI device to reset
 *
 * Some devices allow an individual function to be reset without affecting
 * other functions in the same device.  The PCI device must be responsive
 * to PCI config space in order to use this function.
 *
 * The device function is presumed to be unused and the caller is holding
 * the device mutex lock when this function is called.
 * Resetting the device will make the contents of PCI configuration space
 * random, so any caller of this must be prepared to reinitialise the
 * device including MSI, bus mastering, BARs, decoding IO and memory spaces,
 * etc.
 *
 * Returns 0 if the device function was successfully reset or negative if the
 * device doesn't support resetting a single function.
 */
int __pci_reset_function_locked(struct pci_dev *dev)
{
	return __pci_dev_reset(dev, 0);
}
EXPORT_SYMBOL_GPL(__pci_reset_function_locked);

/**
 * pci_probe_reset_function - check whether the device can be safely reset
 * @dev: PCI device to reset
 *
 * Some devices allow an individual function to be reset without affecting
 * other functions in the same device.  The PCI device must be responsive
 * to PCI config space in order to use this function.
 *
 * Returns 0 if the device function can be reset or negative if the
 * device doesn't support resetting a single function.
 */
int pci_probe_reset_function(struct pci_dev *dev)
{
	return pci_dev_reset(dev, 1);
}

/**
 * pci_reset_function - quiesce and reset a PCI device function
 * @dev: PCI device to reset
 *
 * Some devices allow an individual function to be reset without affecting
 * other functions in the same device.  The PCI device must be responsive
 * to PCI config space in order to use this function.
 *
 * This function does not just reset the PCI portion of a device, but
 * clears all the state associated with the device.  This function differs
 * from __pci_reset_function in that it saves and restores device state
 * over the reset.
 *
 * Returns 0 if the device function was successfully reset or negative if the
 * device doesn't support resetting a single function.
 */
int pci_reset_function(struct pci_dev *dev)
{
	int rc;

	rc = pci_dev_reset(dev, 1);
	if (rc)
		return rc;

	pci_save_state(dev);

	/*
	 * both INTx and MSI are disabled after the Interrupt Disable bit
	 * is set and the Bus Master bit is cleared.
	 */
	pci_write_config_word(dev, PCI_COMMAND, PCI_COMMAND_INTX_DISABLE);

	rc = pci_dev_reset(dev, 0);

	pci_restore_state(dev);

	return rc;
}
EXPORT_SYMBOL_GPL(pci_reset_function);

/**
 * pcix_get_max_mmrbc - get PCI-X maximum designed memory read byte count
 * @dev: PCI device to query
 *
 * Returns mmrbc: maximum designed memory read count in bytes
 *    or appropriate error value.
 */
int pcix_get_max_mmrbc(struct pci_dev *dev)
{
	int cap;
	u32 stat;

	cap = pci_find_capability(dev, PCI_CAP_ID_PCIX);
	if (!cap)
		return -EINVAL;

	if (pci_read_config_dword(dev, cap + PCI_X_STATUS, &stat))
		return -EINVAL;

	return 512 << ((stat & PCI_X_STATUS_MAX_READ) >> 21);
}
EXPORT_SYMBOL(pcix_get_max_mmrbc);

/**
 * pcix_get_mmrbc - get PCI-X maximum memory read byte count
 * @dev: PCI device to query
 *
 * Returns mmrbc: maximum memory read count in bytes
 *    or appropriate error value.
 */
int pcix_get_mmrbc(struct pci_dev *dev)
{
	int cap;
	u16 cmd;

	cap = pci_find_capability(dev, PCI_CAP_ID_PCIX);
	if (!cap)
		return -EINVAL;

	if (pci_read_config_word(dev, cap + PCI_X_CMD, &cmd))
		return -EINVAL;

	return 512 << ((cmd & PCI_X_CMD_MAX_READ) >> 2);
}
EXPORT_SYMBOL(pcix_get_mmrbc);

/**
 * pcix_set_mmrbc - set PCI-X maximum memory read byte count
 * @dev: PCI device to query
 * @mmrbc: maximum memory read count in bytes
 *    valid values are 512, 1024, 2048, 4096
 *
 * If possible sets maximum memory read byte count, some bridges have erratas
 * that prevent this.
 */
int pcix_set_mmrbc(struct pci_dev *dev, int mmrbc)
{
	int cap;
	u32 stat, v, o;
	u16 cmd;

	if (mmrbc < 512 || mmrbc > 4096 || !is_power_of_2(mmrbc))
		return -EINVAL;

	v = ffs(mmrbc) - 10;

	cap = pci_find_capability(dev, PCI_CAP_ID_PCIX);
	if (!cap)
		return -EINVAL;

	if (pci_read_config_dword(dev, cap + PCI_X_STATUS, &stat))
		return -EINVAL;

	if (v > (stat & PCI_X_STATUS_MAX_READ) >> 21)
		return -E2BIG;

	if (pci_read_config_word(dev, cap + PCI_X_CMD, &cmd))
		return -EINVAL;

	o = (cmd & PCI_X_CMD_MAX_READ) >> 2;
	if (o != v) {
		if (v > o && (dev->bus->bus_flags & PCI_BUS_FLAGS_NO_MMRBC))
			return -EIO;

		cmd &= ~PCI_X_CMD_MAX_READ;
		cmd |= v << 2;
		if (pci_write_config_word(dev, cap + PCI_X_CMD, cmd))
			return -EIO;
	}
	return 0;
}
EXPORT_SYMBOL(pcix_set_mmrbc);

/**
 * pcie_get_readrq - get PCI Express read request size
 * @dev: PCI device to query
 *
 * Returns maximum memory read request in bytes
 *    or appropriate error value.
 */
int pcie_get_readrq(struct pci_dev *dev)
{
	u16 ctl;

	pcie_capability_read_word(dev, PCI_EXP_DEVCTL, &ctl);

	return 128 << ((ctl & PCI_EXP_DEVCTL_READRQ) >> 12);
}
EXPORT_SYMBOL(pcie_get_readrq);

/**
 * pcie_set_readrq - set PCI Express maximum memory read request
 * @dev: PCI device to query
 * @rq: maximum memory read count in bytes
 *    valid values are 128, 256, 512, 1024, 2048, 4096
 *
 * If possible sets maximum memory read request in bytes
 */
int pcie_set_readrq(struct pci_dev *dev, int rq)
{
	u16 v;

	if (rq < 128 || rq > 4096 || !is_power_of_2(rq))
		return -EINVAL;

	/*
	 * If using the "performance" PCIe config, we clamp the
	 * read rq size to the max packet size to prevent the
	 * host bridge generating requests larger than we can
	 * cope with
	 */
	if (pcie_bus_config == PCIE_BUS_PERFORMANCE) {
		int mps = pcie_get_mps(dev);

		if (mps < 0)
			return mps;
		if (mps < rq)
			rq = mps;
	}

	v = (ffs(rq) - 8) << 12;

	return pcie_capability_clear_and_set_word(dev, PCI_EXP_DEVCTL,
						  PCI_EXP_DEVCTL_READRQ, v);
}
EXPORT_SYMBOL(pcie_set_readrq);

/**
 * pcie_get_mps - get PCI Express maximum payload size
 * @dev: PCI device to query
 *
 * Returns maximum payload size in bytes
 *    or appropriate error value.
 */
int pcie_get_mps(struct pci_dev *dev)
{
	u16 ctl;

	pcie_capability_read_word(dev, PCI_EXP_DEVCTL, &ctl);

	return 128 << ((ctl & PCI_EXP_DEVCTL_PAYLOAD) >> 5);
}

/**
 * pcie_set_mps - set PCI Express maximum payload size
 * @dev: PCI device to query
 * @mps: maximum payload size in bytes
 *    valid values are 128, 256, 512, 1024, 2048, 4096
 *
 * If possible sets maximum payload size
 */
int pcie_set_mps(struct pci_dev *dev, int mps)
{
	u16 v;

	if (mps < 128 || mps > 4096 || !is_power_of_2(mps))
		return -EINVAL;

	v = ffs(mps) - 8;
	if (v > dev->pcie_mpss) 
		return -EINVAL;
	v <<= 5;

	return pcie_capability_clear_and_set_word(dev, PCI_EXP_DEVCTL,
						  PCI_EXP_DEVCTL_PAYLOAD, v);
}

/**
 * pci_select_bars - Make BAR mask from the type of resource
 * @dev: the PCI device for which BAR mask is made
 * @flags: resource type mask to be selected
 *
 * This helper routine makes bar mask from the type of resource.
 */
int pci_select_bars(struct pci_dev *dev, unsigned long flags)
{
	int i, bars = 0;
	for (i = 0; i < PCI_NUM_RESOURCES; i++)
		if (pci_resource_flags(dev, i) & flags)
			bars |= (1 << i);
	return bars;
}

/**
 * pci_resource_bar - get position of the BAR associated with a resource
 * @dev: the PCI device
 * @resno: the resource number
 * @type: the BAR type to be filled in
 *
 * Returns BAR position in config space, or 0 if the BAR is invalid.
 */
int pci_resource_bar(struct pci_dev *dev, int resno, enum pci_bar_type *type)
{
	int reg;

	if (resno < PCI_ROM_RESOURCE) {
		*type = pci_bar_unknown;
		return PCI_BASE_ADDRESS_0 + 4 * resno;
	} else if (resno == PCI_ROM_RESOURCE) {
		*type = pci_bar_mem32;
		return dev->rom_base_reg;
	} else if (resno < PCI_BRIDGE_RESOURCES) {
		/* device specific resource */
		reg = pci_iov_resource_bar(dev, resno, type);
		if (reg)
			return reg;
	}

	dev_err(&dev->dev, "BAR %d: invalid resource\n", resno);
	return 0;
}

/* Some architectures require additional programming to enable VGA */
static arch_set_vga_state_t arch_set_vga_state;

void __init pci_register_set_vga_state(arch_set_vga_state_t func)
{
	arch_set_vga_state = func;	/* NULL disables */
}

static int pci_set_vga_state_arch(struct pci_dev *dev, bool decode,
		      unsigned int command_bits, u32 flags)
{
	if (arch_set_vga_state)
		return arch_set_vga_state(dev, decode, command_bits,
						flags);
	return 0;
}

/**
 * pci_set_vga_state - set VGA decode state on device and parents if requested
 * @dev: the PCI device
 * @decode: true = enable decoding, false = disable decoding
 * @command_bits: PCI_COMMAND_IO and/or PCI_COMMAND_MEMORY
 * @flags: traverse ancestors and change bridges
 * CHANGE_BRIDGE_ONLY / CHANGE_BRIDGE
 */
int pci_set_vga_state(struct pci_dev *dev, bool decode,
		      unsigned int command_bits, u32 flags)
{
	struct pci_bus *bus;
	struct pci_dev *bridge;
	u16 cmd;
	int rc;

	WARN_ON((flags & PCI_VGA_STATE_CHANGE_DECODES) & (command_bits & ~(PCI_COMMAND_IO|PCI_COMMAND_MEMORY)));

	/* ARCH specific VGA enables */
	rc = pci_set_vga_state_arch(dev, decode, command_bits, flags);
	if (rc)
		return rc;

	if (flags & PCI_VGA_STATE_CHANGE_DECODES) {
		pci_read_config_word(dev, PCI_COMMAND, &cmd);
		if (decode == true)
			cmd |= command_bits;
		else
			cmd &= ~command_bits;
		pci_write_config_word(dev, PCI_COMMAND, cmd);
	}

	if (!(flags & PCI_VGA_STATE_CHANGE_BRIDGE))
		return 0;

	bus = dev->bus;
	while (bus) {
		bridge = bus->self;
		if (bridge) {
			pci_read_config_word(bridge, PCI_BRIDGE_CONTROL,
					     &cmd);
			if (decode == true)
				cmd |= PCI_BRIDGE_CTL_VGA;
			else
				cmd &= ~PCI_BRIDGE_CTL_VGA;
			pci_write_config_word(bridge, PCI_BRIDGE_CONTROL,
					      cmd);
		}
		bus = bus->parent;
	}
	return 0;
}

#define RESOURCE_ALIGNMENT_PARAM_SIZE COMMAND_LINE_SIZE
static char resource_alignment_param[RESOURCE_ALIGNMENT_PARAM_SIZE] = {0};
static DEFINE_SPINLOCK(resource_alignment_lock);

/**
 * pci_specified_resource_alignment - get resource alignment specified by user.
 * @dev: the PCI device to get
 *
 * RETURNS: Resource alignment if it is specified.
 *          Zero if it is not specified.
 */
resource_size_t pci_specified_resource_alignment(struct pci_dev *dev)
{
	int seg, bus, slot, func, align_order, count;
	resource_size_t align = 0;
	char *p;

	spin_lock(&resource_alignment_lock);
	p = resource_alignment_param;
	while (*p) {
		count = 0;
		if (sscanf(p, "%d%n", &align_order, &count) == 1 &&
							p[count] == '@') {
			p += count + 1;
		} else {
			align_order = -1;
		}
		if (sscanf(p, "%x:%x:%x.%x%n",
			&seg, &bus, &slot, &func, &count) != 4) {
			seg = 0;
			if (sscanf(p, "%x:%x.%x%n",
					&bus, &slot, &func, &count) != 3) {
				/* Invalid format */
				printk(KERN_ERR "PCI: Can't parse resource_alignment parameter: %s\n",
					p);
				break;
			}
		}
		p += count;
		if (seg == pci_domain_nr(dev->bus) &&
			bus == dev->bus->number &&
			slot == PCI_SLOT(dev->devfn) &&
			func == PCI_FUNC(dev->devfn)) {
			if (align_order == -1) {
				align = PAGE_SIZE;
			} else {
				align = 1 << align_order;
			}
			/* Found */
			break;
		}
		if (*p != ';' && *p != ',') {
			/* End of param or invalid format */
			break;
		}
		p++;
	}
	spin_unlock(&resource_alignment_lock);
	return align;
}

/**
 * pci_is_reassigndev - check if specified PCI is target device to reassign
 * @dev: the PCI device to check
 *
 * RETURNS: non-zero for PCI device is a target device to reassign,
 *          or zero is not.
 */
int pci_is_reassigndev(struct pci_dev *dev)
{
	return (pci_specified_resource_alignment(dev) != 0);
}

/*
 * This function disables memory decoding and releases memory resources
 * of the device specified by kernel's boot parameter 'pci=resource_alignment='.
 * It also rounds up size to specified alignment.
 * Later on, the kernel will assign page-aligned memory resource back
 * to the device.
 */
void pci_reassigndev_resource_alignment(struct pci_dev *dev)
{
	int i;
	struct resource *r;
	resource_size_t align, size;
	u16 command;

	if (!pci_is_reassigndev(dev))
		return;

	if (dev->hdr_type == PCI_HEADER_TYPE_NORMAL &&
	    (dev->class >> 8) == PCI_CLASS_BRIDGE_HOST) {
		dev_warn(&dev->dev,
			"Can't reassign resources to host bridge.\n");
		return;
	}

	dev_info(&dev->dev,
		"Disabling memory decoding and releasing memory resources.\n");
	pci_read_config_word(dev, PCI_COMMAND, &command);
	command &= ~PCI_COMMAND_MEMORY;
	pci_write_config_word(dev, PCI_COMMAND, command);

	align = pci_specified_resource_alignment(dev);
	for (i = 0; i < PCI_BRIDGE_RESOURCES; i++) {
		r = &dev->resource[i];
		if (!(r->flags & IORESOURCE_MEM))
			continue;
		size = resource_size(r);
		if (size < align) {
			size = align;
			dev_info(&dev->dev,
				"Rounding up size of resource #%d to %#llx.\n",
				i, (unsigned long long)size);
		}
		r->end = size - 1;
		r->start = 0;
	}
	/* Need to disable bridge's resource window,
	 * to enable the kernel to reassign new resource
	 * window later on.
	 */
	if (dev->hdr_type == PCI_HEADER_TYPE_BRIDGE &&
	    (dev->class >> 8) == PCI_CLASS_BRIDGE_PCI) {
		for (i = PCI_BRIDGE_RESOURCES; i < PCI_NUM_RESOURCES; i++) {
			r = &dev->resource[i];
			if (!(r->flags & IORESOURCE_MEM))
				continue;
			r->end = resource_size(r) - 1;
			r->start = 0;
		}
		pci_disable_bridge_window(dev);
	}
}

ssize_t pci_set_resource_alignment_param(const char *buf, size_t count)
{
	if (count > RESOURCE_ALIGNMENT_PARAM_SIZE - 1)
		count = RESOURCE_ALIGNMENT_PARAM_SIZE - 1;
	spin_lock(&resource_alignment_lock);
	strncpy(resource_alignment_param, buf, count);
	resource_alignment_param[count] = '\0';
	spin_unlock(&resource_alignment_lock);
	return count;
}

ssize_t pci_get_resource_alignment_param(char *buf, size_t size)
{
	size_t count;
	spin_lock(&resource_alignment_lock);
	count = snprintf(buf, size, "%s", resource_alignment_param);
	spin_unlock(&resource_alignment_lock);
	return count;
}

static ssize_t pci_resource_alignment_show(struct bus_type *bus, char *buf)
{
	return pci_get_resource_alignment_param(buf, PAGE_SIZE);
}

static ssize_t pci_resource_alignment_store(struct bus_type *bus,
					const char *buf, size_t count)
{
	return pci_set_resource_alignment_param(buf, count);
}

BUS_ATTR(resource_alignment, 0644, pci_resource_alignment_show,
					pci_resource_alignment_store);

static int __init pci_resource_alignment_sysfs_init(void)
{
	return bus_create_file(&pci_bus_type,
					&bus_attr_resource_alignment);
}

late_initcall(pci_resource_alignment_sysfs_init);

static void __devinit pci_no_domains(void)
{
#ifdef CONFIG_PCI_DOMAINS
	pci_domains_supported = 0;
#endif
}

/**
 * pci_ext_cfg_enabled - can we access extended PCI config space?
 * @dev: The PCI device of the root bridge.
 *
 * Returns 1 if we can access PCI extended config space (offsets
 * greater than 0xff). This is the default implementation. Architecture
 * implementations can override this.
 */
int __weak pci_ext_cfg_avail(struct pci_dev *dev)
{
	return 1;
}

void __weak pci_fixup_cardbus(struct pci_bus *bus)
{
}
EXPORT_SYMBOL(pci_fixup_cardbus);

static int __init pci_setup(char *str)
{
	while (str) {
		char *k = strchr(str, ',');
		if (k)
			*k++ = 0;
		if (*str && (str = pcibios_setup(str)) && *str) {
			if (!strcmp(str, "nomsi")) {
				pci_no_msi();
			} else if (!strcmp(str, "noaer")) {
				pci_no_aer();
			} else if (!strncmp(str, "realloc=", 8)) {
				pci_realloc_get_opt(str + 8);
			} else if (!strncmp(str, "realloc", 7)) {
				pci_realloc_get_opt("on");
			} else if (!strcmp(str, "nodomains")) {
				pci_no_domains();
			} else if (!strncmp(str, "noari", 5)) {
				pcie_ari_disabled = true;
			} else if (!strncmp(str, "cbiosize=", 9)) {
				pci_cardbus_io_size = memparse(str + 9, &str);
			} else if (!strncmp(str, "cbmemsize=", 10)) {
				pci_cardbus_mem_size = memparse(str + 10, &str);
			} else if (!strncmp(str, "resource_alignment=", 19)) {
				pci_set_resource_alignment_param(str + 19,
							strlen(str + 19));
			} else if (!strncmp(str, "ecrc=", 5)) {
				pcie_ecrc_get_policy(str + 5);
			} else if (!strncmp(str, "hpiosize=", 9)) {
				pci_hotplug_io_size = memparse(str + 9, &str);
			} else if (!strncmp(str, "hpmemsize=", 10)) {
				pci_hotplug_mem_size = memparse(str + 10, &str);
			} else if (!strncmp(str, "pcie_bus_tune_off", 17)) {
				pcie_bus_config = PCIE_BUS_TUNE_OFF;
			} else if (!strncmp(str, "pcie_bus_safe", 13)) {
				pcie_bus_config = PCIE_BUS_SAFE;
			} else if (!strncmp(str, "pcie_bus_perf", 13)) {
				pcie_bus_config = PCIE_BUS_PERFORMANCE;
			} else if (!strncmp(str, "pcie_bus_peer2peer", 18)) {
				pcie_bus_config = PCIE_BUS_PEER2PEER;
			} else if (!strncmp(str, "pcie_scan_all", 13)) {
				pci_add_flags(PCI_SCAN_ALL_PCIE_DEVS);
			} else {
				printk(KERN_ERR "PCI: Unknown option `%s'\n",
						str);
			}
		}
		str = k;
	}
	return 0;
}
early_param("pci", pci_setup);

EXPORT_SYMBOL(pci_reenable_device);
EXPORT_SYMBOL(pci_enable_device_io);
EXPORT_SYMBOL(pci_enable_device_mem);
EXPORT_SYMBOL(pci_enable_device);
EXPORT_SYMBOL(pcim_enable_device);
EXPORT_SYMBOL(pcim_pin_device);
EXPORT_SYMBOL(pci_disable_device);
EXPORT_SYMBOL(pci_find_capability);
EXPORT_SYMBOL(pci_bus_find_capability);
EXPORT_SYMBOL(pci_release_regions);
EXPORT_SYMBOL(pci_request_regions);
EXPORT_SYMBOL(pci_request_regions_exclusive);
EXPORT_SYMBOL(pci_release_region);
EXPORT_SYMBOL(pci_request_region);
EXPORT_SYMBOL(pci_request_region_exclusive);
EXPORT_SYMBOL(pci_release_selected_regions);
EXPORT_SYMBOL(pci_request_selected_regions);
EXPORT_SYMBOL(pci_request_selected_regions_exclusive);
EXPORT_SYMBOL(pci_set_master);
EXPORT_SYMBOL(pci_clear_master);
EXPORT_SYMBOL(pci_set_mwi);
EXPORT_SYMBOL(pci_try_set_mwi);
EXPORT_SYMBOL(pci_clear_mwi);
EXPORT_SYMBOL_GPL(pci_intx);
EXPORT_SYMBOL(pci_assign_resource);
EXPORT_SYMBOL(pci_find_parent_resource);
EXPORT_SYMBOL(pci_select_bars);

EXPORT_SYMBOL(pci_set_power_state);
EXPORT_SYMBOL(pci_save_state);
EXPORT_SYMBOL(pci_restore_state);
EXPORT_SYMBOL(pci_pme_capable);
EXPORT_SYMBOL(pci_pme_active);
EXPORT_SYMBOL(pci_wake_from_d3);
EXPORT_SYMBOL(pci_target_state);
EXPORT_SYMBOL(pci_prepare_to_sleep);
EXPORT_SYMBOL(pci_back_from_sleep);
EXPORT_SYMBOL_GPL(pci_set_pcie_reset_state);<|MERGE_RESOLUTION|>--- conflicted
+++ resolved
@@ -254,43 +254,7 @@
 }
 
 /**
-<<<<<<< HEAD
- * pci_find_ext_capability - Find an extended capability
-=======
- * pci_pcie_cap2 - query for devices' PCI_CAP_ID_EXP v2 capability structure
- * @dev: PCI device to check
- *
- * Like pci_pcie_cap() but also checks that the PCIe capability version is
- * >= 2.  Note that v1 capability structures could be sparse in that not
- * all register fields were required.  v2 requires the entire structure to
- * be present size wise, while still allowing for non-implemented registers
- * to exist but they must be hardwired to 0.
- *
- * Due to the differences in the versions of capability structures, one
- * must be careful not to try and access non-existant registers that may
- * exist in early versions - v1 - of Express devices.
- *
- * Returns the offset of the PCIe capability structure as long as the
- * capability version is >= 2; otherwise 0 is returned.
- */
-static int pci_pcie_cap2(struct pci_dev *dev)
-{
-	u16 flags;
-	int pos;
-
-	pos = pci_pcie_cap(dev);
-	if (pos) {
-		pci_read_config_word(dev, pos + PCI_EXP_FLAGS, &flags);
-		if ((flags & PCI_EXP_FLAGS_VERS) < 2)
-			pos = 0;
-	}
-
-	return pos;
-}
-
-/**
  * pci_find_next_ext_capability - Find an extended capability
->>>>>>> defb9446
  * @dev: PCI device to query
  * @start: address at which to start looking (0 to start at beginning of list)
  * @cap: capability code
