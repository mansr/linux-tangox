--- conflicted
+++ resolved
@@ -146,10 +146,7 @@
 	tristate "Sigma Designs SMP86xx/SMP87xx watchdog"
 	select WATCHDOG_CORE
 	depends on ARCH_TANGO || COMPILE_TEST
-<<<<<<< HEAD
-=======
 	depends on HAS_IOMEM
->>>>>>> b562e44f
 	help
 	  Support for the watchdog in Sigma Designs SMP86xx (tango3)
 	  and SMP87xx (tango4) family chips.
