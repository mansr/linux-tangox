config IRQCHIP
	def_bool y
	depends on OF_IRQ

config ARM_GIC
	bool
	select IRQ_DOMAIN
	select IRQ_DOMAIN_HIERARCHY
	select MULTI_IRQ_HANDLER

config ARM_GIC_V2M
	bool
	depends on ARM_GIC
	depends on PCI && PCI_MSI
	select PCI_MSI_IRQ_DOMAIN

config GIC_NON_BANKED
	bool

config ARM_GIC_V3
	bool
	select IRQ_DOMAIN
	select MULTI_IRQ_HANDLER
	select IRQ_DOMAIN_HIERARCHY

config ARM_GIC_V3_ITS
	bool
	select PCI_MSI_IRQ_DOMAIN

config ARM_NVIC
	bool
	select IRQ_DOMAIN
	select IRQ_DOMAIN_HIERARCHY
	select GENERIC_IRQ_CHIP

config ARM_VIC
	bool
	select IRQ_DOMAIN
	select MULTI_IRQ_HANDLER

config ARM_VIC_NR
	int
	default 4 if ARCH_S5PV210
	default 2
	depends on ARM_VIC
	help
	  The maximum number of VICs available in the system, for
	  power management.

config ATMEL_AIC_IRQ
	bool
	select GENERIC_IRQ_CHIP
	select IRQ_DOMAIN
	select MULTI_IRQ_HANDLER
	select SPARSE_IRQ

config ATMEL_AIC5_IRQ
	bool
	select GENERIC_IRQ_CHIP
	select IRQ_DOMAIN
	select MULTI_IRQ_HANDLER
	select SPARSE_IRQ

config I8259
	bool
	select IRQ_DOMAIN

config BCM7038_L1_IRQ
	bool
	select GENERIC_IRQ_CHIP
	select IRQ_DOMAIN

config BCM7120_L2_IRQ
	bool
	select GENERIC_IRQ_CHIP
	select IRQ_DOMAIN

config BRCMSTB_L2_IRQ
	bool
	select GENERIC_IRQ_CHIP
	select IRQ_DOMAIN

config DW_APB_ICTL
	bool
	select GENERIC_IRQ_CHIP
	select IRQ_DOMAIN

config IMGPDC_IRQ
	bool
	select GENERIC_IRQ_CHIP
	select IRQ_DOMAIN

config IRQ_MIPS_CPU
	bool
	select GENERIC_IRQ_CHIP
	select IRQ_DOMAIN

config CLPS711X_IRQCHIP
	bool
	depends on ARCH_CLPS711X
	select IRQ_DOMAIN
	select MULTI_IRQ_HANDLER
	select SPARSE_IRQ
	default y

config OR1K_PIC
	bool
	select IRQ_DOMAIN

config OMAP_IRQCHIP
	bool
	select GENERIC_IRQ_CHIP
	select IRQ_DOMAIN

config ORION_IRQCHIP
	bool
	select IRQ_DOMAIN
	select MULTI_IRQ_HANDLER

config RENESAS_INTC_IRQPIN
	bool
	select IRQ_DOMAIN

config RENESAS_IRQC
	bool
	select GENERIC_IRQ_CHIP
	select IRQ_DOMAIN

config ST_IRQCHIP
	bool
	select REGMAP
	select MFD_SYSCON
	help
	  Enables SysCfg Controlled IRQs on STi based platforms.

config TB10X_IRQC
	bool
	select IRQ_DOMAIN
	select GENERIC_IRQ_CHIP

config VERSATILE_FPGA_IRQ
	bool
	select IRQ_DOMAIN

config VERSATILE_FPGA_IRQ_NR
       int
       default 4
       depends on VERSATILE_FPGA_IRQ

config XTENSA_MX
	bool
	select IRQ_DOMAIN

config IRQ_CROSSBAR
	bool
	help
	  Support for a CROSSBAR ip that precedes the main interrupt controller.
	  The primary irqchip invokes the crossbar's callback which inturn allocates
	  a free irq and configures the IP. Thus the peripheral interrupts are
	  routed to one of the free irqchip interrupt lines.

config KEYSTONE_IRQ
	tristate "Keystone 2 IRQ controller IP"
	depends on ARCH_KEYSTONE
	help
		Support for Texas Instruments Keystone 2 IRQ controller IP which
		is part of the Keystone 2 IPC mechanism

config MIPS_GIC
	bool
	select MIPS_CM

config INGENIC_IRQ
	bool
	depends on MACH_INGENIC
	default y

config RENESAS_H8300H_INTC
        bool
	select IRQ_DOMAIN

config RENESAS_H8S_INTC
        bool
	select IRQ_DOMAIN

config IMX_GPCV2
	bool
	select IRQ_DOMAIN
	help
	  Enables the wakeup IRQs for IMX platforms with GPCv2 block

<<<<<<< HEAD
config TANGOX_IRQ
	bool
	select IRQ_DOMAIN
	select GENERIC_IRQ_CHIP
=======
config IRQ_MXS
	def_bool y if MACH_ASM9260 || ARCH_MXS
	select IRQ_DOMAIN
	select STMP_DEVICE
>>>>>>> 8005c49d
<|MERGE_RESOLUTION|>--- conflicted
+++ resolved
@@ -189,14 +189,12 @@
 	help
 	  Enables the wakeup IRQs for IMX platforms with GPCv2 block
 
-<<<<<<< HEAD
-config TANGOX_IRQ
-	bool
-	select IRQ_DOMAIN
-	select GENERIC_IRQ_CHIP
-=======
 config IRQ_MXS
 	def_bool y if MACH_ASM9260 || ARCH_MXS
 	select IRQ_DOMAIN
 	select STMP_DEVICE
->>>>>>> 8005c49d
+
+config TANGOX_IRQ
+	bool
+	select IRQ_DOMAIN
+	select GENERIC_IRQ_CHIP