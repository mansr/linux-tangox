--- conflicted
+++ resolved
@@ -210,11 +210,7 @@
 machine-$(CONFIG_ARCH_STI)		+= sti
 machine-$(CONFIG_ARCH_STM32)		+= stm32
 machine-$(CONFIG_ARCH_SUNXI)		+= sunxi
-<<<<<<< HEAD
 machine-$(CONFIG_ARCH_TANGO)		+= tangox
-=======
-machine-$(CONFIG_ARCH_TANGO)		+= tango
->>>>>>> b562e44f
 machine-$(CONFIG_ARCH_TEGRA)		+= tegra
 machine-$(CONFIG_ARCH_U300)		+= u300
 machine-$(CONFIG_ARCH_U8500)		+= ux500
