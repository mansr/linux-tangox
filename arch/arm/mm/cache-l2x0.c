--- conflicted
+++ resolved
@@ -677,17 +677,10 @@
 			power_ctrl & L310_STNDBY_MODE_EN ? "en" : "dis");
 	}
 
-<<<<<<< HEAD
-	if (l2x0_saved_regs.aux_ctrl & L310_AUX_CTRL_FULL_LINE_ZERO) {
-		set_auxcr(get_auxcr() | BIT(3) | BIT(2) | BIT(1));
-		cpu_notifier(l2c310_cpu_enable_flz, 0);
-	}
-=======
-	if (aux & L310_AUX_CTRL_FULL_LINE_ZERO)
+	if (l2x0_saved_regs.aux_ctrl & L310_AUX_CTRL_FULL_LINE_ZERO)
 		cpuhp_setup_state(CPUHP_AP_ARM_L2X0_STARTING,
 				  "AP_ARM_L2X0_STARTING", l2c310_starting_cpu,
 				  l2c310_dying_cpu);
->>>>>>> c8d2bc9b
 }
 
 static void __init l2c310_fixup(void __iomem *base, u32 cache_id,
