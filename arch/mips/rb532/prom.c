--- conflicted
+++ resolved
@@ -115,11 +115,7 @@
 		strcpy(cp, arcs_cmdline);
 		cp += strlen(arcs_cmdline);
 	}
-<<<<<<< HEAD
-	cmd_line[COMMAND_LINE_SIZE-1] = '\0';
-=======
 	cmd_line[COMMAND_LINE_SIZE - 1] = '\0';
->>>>>>> 55639353
 
 	strcpy(arcs_cmdline, cmd_line);
 }
