/*
 * This file is subject to the terms and conditions of the GNU General Public
 * License.  See the file "COPYING" in the main directory of this archive
 * for more details.
 *
 * Time operations for IP22 machines. Original code may come from
 * Ralf Baechle or David S. Miller (sorry guys, i'm really not sure)
 *
 * Copyright (C) 2001 by Ladislav Michl
 * Copyright (C) 2003, 06 Ralf Baechle (ralf@linux-mips.org)
 */
#include <linux/bcd.h>
#include <linux/init.h>
#include <linux/irq.h>
#include <linux/kernel.h>
#include <linux/interrupt.h>
#include <linux/kernel_stat.h>
#include <linux/time.h>

#include <asm/cpu.h>
#include <asm/mipsregs.h>
#include <asm/i8253.h>
#include <asm/io.h>
#include <asm/irq.h>
#include <asm/time.h>
#include <asm/sgialib.h>
#include <asm/sgi/ioc.h>
#include <asm/sgi/hpc3.h>
#include <asm/sgi/ip22.h>

static unsigned long dosample(void)
{
	u32 ct0, ct1;
	u8 msb, lsb;

	/* Start the counter. */
	sgint->tcword = (SGINT_TCWORD_CNT2 | SGINT_TCWORD_CALL |
			 SGINT_TCWORD_MRGEN);
	sgint->tcnt2 = SGINT_TCSAMP_COUNTER & 0xff;
	sgint->tcnt2 = SGINT_TCSAMP_COUNTER >> 8;

	/* Get initial counter invariant */
	ct0 = read_c0_count();

	/* Latch and spin until top byte of counter2 is zero */
	do {
		writeb(SGINT_TCWORD_CNT2 | SGINT_TCWORD_CLAT, &sgint->tcword);
		lsb = readb(&sgint->tcnt2);
		msb = readb(&sgint->tcnt2);
		ct1 = read_c0_count();
	} while (msb);

	/* Stop the counter. */
	writeb(SGINT_TCWORD_CNT2 | SGINT_TCWORD_CALL | SGINT_TCWORD_MSWST,
	       &sgint->tcword);
	/*
	 * Return the difference, this is how far the r4k counter increments
	 * for every 1/HZ seconds. We round off the nearest 1 MHz of master
	 * clock (= 1000000 / HZ / 2).
	 */

	return (ct1 - ct0) / (500000/HZ) * (500000/HZ);
}

/*
 * Here we need to calibrate the cycle counter to at least be close.
 */
__init void plat_time_init(void)
{
	unsigned long r4k_ticks[3];
	unsigned long r4k_tick;

	/*
	 * Figure out the r4k offset, the algorithm is very simple and works in
	 * _all_ cases as long as the 8254 counter register itself works ok (as
	 * an interrupt driving timer it does not because of bug, this is why
	 * we are using the onchip r4k counter/compare register to serve this
	 * purpose, but for r4k_offset calculation it will work ok for us).
	 * There are other very complicated ways of performing this calculation
	 * but this one works just fine so I am not going to futz around. ;-)
	 */
	printk(KERN_INFO "Calibrating system timer... ");
	dosample();	/* Prime cache. */
	dosample();	/* Prime cache. */
	/* Zero is NOT an option. */
	do {
		r4k_ticks[0] = dosample();
	} while (!r4k_ticks[0]);
	do {
		r4k_ticks[1] = dosample();
	} while (!r4k_ticks[1]);

	if (r4k_ticks[0] != r4k_ticks[1]) {
		printk("warning: timer counts differ, retrying... ");
		r4k_ticks[2] = dosample();
		if (r4k_ticks[2] == r4k_ticks[0]
		    || r4k_ticks[2] == r4k_ticks[1])
			r4k_tick = r4k_ticks[2];
		else {
			printk("disagreement, using average... ");
			r4k_tick = (r4k_ticks[0] + r4k_ticks[1]
				   + r4k_ticks[2]) / 3;
		}
	} else
		r4k_tick = r4k_ticks[0];

	printk("%d [%d.%04d MHz CPU]\n", (int) r4k_tick,
		(int) (r4k_tick / (500000 / HZ)),
		(int) (r4k_tick % (500000 / HZ)));

	mips_hpt_frequency = r4k_tick * HZ;

	if (ip22_is_fullhouse())
		setup_pit_timer();
}

/* Generic SGI handler for (spurious) 8254 interrupts */
void indy_8254timer_irq(void)
{
	int irq = SGI_8254_0_IRQ;
	struct irq_desc *desc = irq_to_desc(irq);
	ULONG cnt;
	char c;

	irq_enter();
<<<<<<< HEAD
	kstat_incr_irqs_this_cpu(irq, desc);
=======
	kstat_incr_irqs_this_cpu(irq, irq_to_desc(irq));
>>>>>>> 07d43ba9
	printk(KERN_ALERT "Oops, got 8254 interrupt.\n");
	ArcRead(0, &c, 1, &cnt);
	ArcEnterInteractiveMode();
	irq_exit();
}<|MERGE_RESOLUTION|>--- conflicted
+++ resolved
@@ -118,16 +118,11 @@
 void indy_8254timer_irq(void)
 {
 	int irq = SGI_8254_0_IRQ;
-	struct irq_desc *desc = irq_to_desc(irq);
 	ULONG cnt;
 	char c;
 
 	irq_enter();
-<<<<<<< HEAD
-	kstat_incr_irqs_this_cpu(irq, desc);
-=======
 	kstat_incr_irqs_this_cpu(irq, irq_to_desc(irq));
->>>>>>> 07d43ba9
 	printk(KERN_ALERT "Oops, got 8254 interrupt.\n");
 	ArcRead(0, &c, 1, &cnt);
 	ArcEnterInteractiveMode();
