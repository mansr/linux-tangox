--- conflicted
+++ resolved
@@ -589,11 +589,8 @@
 	sys	sys_open_by_handle_at	3	/* 4340 */
 	sys	sys_clock_adjtime	2
 	sys	sys_syncfs		1
-<<<<<<< HEAD
 	sys	sys_sendmmsg		4
-=======
 	sys	sys_setns		2
->>>>>>> 139f37f5
 	.endm
 
 	/* We pre-compute the number of _instruction_ bytes needed to
